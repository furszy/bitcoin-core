#!/usr/bin/env bash
#
# Copyright (c) 2018-2021 The Bitcoin Core developers
# Distributed under the MIT software license, see the accompanying
# file COPYING or http://www.opensource.org/licenses/mit-license.php.
#
# Check for circular dependencies

export LC_ALL=C

EXPECTED_CIRCULAR_DEPENDENCIES=(
    "activemasternode -> masternode-sync -> activemasternode"
    "activemasternode -> masternodeman -> activemasternode"
    "budget/budgetmanager -> masternode-sync -> budget/budgetmanager"
    "budget/budgetmanager -> validation -> budget/budgetmanager"
    "chain -> legacy/stakemodifier -> chain"
    "chainparamsbase -> util/system -> chainparamsbase"
    "consensus/params -> consensus/upgrades -> consensus/params"
    "crypter -> wallet/wallet -> crypter"
    "evo/deterministicmns -> masternodeman -> evo/deterministicmns"
    "evo/deterministicmns -> llmq/quorums_utils -> evo/deterministicmns"
    "kernel -> validation -> kernel"
    "masternode -> masternode-sync -> masternode"
    "masternode -> masternodeman -> masternode"
    "masternode -> wallet/wallet -> masternode"
    "masternode-payments -> masternode-sync -> masternode-payments"
    "masternode-payments -> masternodeman -> masternode-payments"
    "masternode-payments -> validation -> masternode-payments"
    "masternode-sync -> masternodeman -> masternode-sync"
    "masternode-sync -> validation -> masternode-sync"
    "masternodeman -> validation -> masternodeman"
    "policy/fees -> txmempool -> policy/fees"
    "policy/policy -> validation -> policy/policy"
    "qt/pivx/addresseswidget -> qt/pivx/pivxgui -> qt/pivx/addresseswidget"
    "qt/pivx/navmenuwidget -> qt/pivx/pivxgui -> qt/pivx/navmenuwidget"
    "qt/pivx/pivxgui -> qt/pivx/qtutils -> qt/pivx/pivxgui"
    "qt/pivx/qtutils -> qt/pivx/snackbar -> qt/pivx/qtutils"
    "sapling/saplingscriptpubkeyman -> wallet/wallet -> sapling/saplingscriptpubkeyman"
    "spork -> sporkdb -> spork"
    "spork -> validation -> spork"
    "txmempool -> validation -> txmempool"
    "validation -> validationinterface -> validation"
    "validation -> zpiv/zpivmodule -> validation"
    "wallet/fees -> wallet/wallet -> wallet/fees"
    "wallet/scriptpubkeyman -> wallet/wallet -> wallet/scriptpubkeyman"
    "wallet/wallet -> wallet/walletdb -> wallet/wallet"
    "wallet/wallet -> zpivchain -> wallet/wallet"
    "zpiv/zpivmodule -> zpivchain -> zpiv/zpivmodule"
    "chain -> legacy/stakemodifier -> stakeinput -> chain"
    "chain -> legacy/stakemodifier -> validation -> chain"
    "chainparamsbase -> util/system -> logging -> chainparamsbase"
    "consensus/zerocoin_verify -> spork -> validation -> consensus/zerocoin_verify"
    "evo/deterministicmns -> masternode -> masternode-sync -> evo/deterministicmns"
    "evo/deterministicmns -> masternode -> wallet/wallet -> evo/deterministicmns"
    "evo/specialtx_validation -> llmq/quorums_blockprocessor -> validation -> evo/specialtx_validation"
    "kernel -> stakeinput -> wallet/wallet -> kernel"
    "legacy/validation_zerocoin_legacy -> wallet/wallet -> validation -> legacy/validation_zerocoin_legacy"
    "primitives/transaction -> script/standard -> script/interpreter -> primitives/transaction"
    "qt/askpassphrasedialog -> qt/pivx/pivxgui -> qt/pivx/topbar -> qt/askpassphrasedialog"
    "qt/pivx/coldstakingwidget -> qt/pivx/tooltipmenu -> qt/pivx/pivxgui -> qt/pivx/coldstakingwidget"
    "qt/pivx/masternodeswidget -> qt/pivx/tooltipmenu -> qt/pivx/pivxgui -> qt/pivx/masternodeswidget"
    "qt/pivx/pivxgui -> qt/pivx/send -> qt/pivx/tooltipmenu -> qt/pivx/pivxgui"
    "chain -> legacy/stakemodifier -> validation -> validationinterface -> chain"
    "chain -> legacy/stakemodifier -> stakeinput -> txdb -> chain"
    "chain -> legacy/stakemodifier -> validation -> checkpoints -> chain"
    "chain -> legacy/stakemodifier -> validation -> undo -> chain"
    "chain -> legacy/stakemodifier -> validation -> pow -> chain"
    "chain -> legacy/stakemodifier -> validation -> zpivchain -> chain"
<<<<<<< HEAD
    "llmq/quorums_blockprocessor -> llmq/quorums_utils -> spork -> net_processing -> llmq/quorums_blockprocessor"
    "consensus/tx_verify -> consensus/zerocoin_verify -> spork -> validation -> consensus/tx_verify"
    "evo/deterministicmns -> masternodeman -> net_processing -> validationinterface -> evo/deterministicmns"
    "chain -> legacy/stakemodifier -> stakeinput -> wallet/wallet -> spork -> net_processing -> chain"
=======
    "coins -> policy/fees -> policy/policy -> validation -> coins"
    "consensus/tx_verify -> consensus/zerocoin_verify -> spork -> validation -> consensus/tx_verify"
    "coins -> policy/fees -> policy/policy -> validation -> txdb -> coins"
>>>>>>> bfcd5ccf
)

EXIT_CODE=0

CIRCULAR_DEPENDENCIES=()

IFS=$'\n'
for CIRC in $(cd src && ../contrib/devtools/circular-dependencies.py {*,*/*,*/*/*}.{h,cpp} | sed -e 's/^Circular dependency: //'); do
    CIRCULAR_DEPENDENCIES+=( "$CIRC" )
    IS_EXPECTED_CIRC=0
    for EXPECTED_CIRC in "${EXPECTED_CIRCULAR_DEPENDENCIES[@]}"; do
        if [[ "${CIRC}" == "${EXPECTED_CIRC}" ]]; then
            IS_EXPECTED_CIRC=1
            break
        fi
    done
    if [[ ${IS_EXPECTED_CIRC} == 0 ]]; then
        echo "A new circular dependency in the form of \"${CIRC}\" appears to have been introduced."
        echo
        EXIT_CODE=1
    fi
done

for EXPECTED_CIRC in "${EXPECTED_CIRCULAR_DEPENDENCIES[@]}"; do
    IS_PRESENT_EXPECTED_CIRC=0
    for CIRC in "${CIRCULAR_DEPENDENCIES[@]}"; do
        if [[ "${CIRC}" == "${EXPECTED_CIRC}" ]]; then
            IS_PRESENT_EXPECTED_CIRC=1
            break
        fi
    done
    if [[ ${IS_PRESENT_EXPECTED_CIRC} == 0 ]]; then
        echo "Good job! The circular dependency \"${EXPECTED_CIRC}\" is no longer present."
        echo "Please remove it from EXPECTED_CIRCULAR_DEPENDENCIES in $0"
        echo "to make sure this circular dependency is not accidentally reintroduced."
        echo
        EXIT_CODE=1
    fi
done

exit ${EXIT_CODE}<|MERGE_RESOLUTION|>--- conflicted
+++ resolved
@@ -66,16 +66,11 @@
     "chain -> legacy/stakemodifier -> validation -> undo -> chain"
     "chain -> legacy/stakemodifier -> validation -> pow -> chain"
     "chain -> legacy/stakemodifier -> validation -> zpivchain -> chain"
-<<<<<<< HEAD
+    "coins -> policy/fees -> policy/policy -> validation -> coins"
     "llmq/quorums_blockprocessor -> llmq/quorums_utils -> spork -> net_processing -> llmq/quorums_blockprocessor"
     "consensus/tx_verify -> consensus/zerocoin_verify -> spork -> validation -> consensus/tx_verify"
+    "coins -> policy/fees -> policy/policy -> validation -> txdb -> coins"
     "evo/deterministicmns -> masternodeman -> net_processing -> validationinterface -> evo/deterministicmns"
-    "chain -> legacy/stakemodifier -> stakeinput -> wallet/wallet -> spork -> net_processing -> chain"
-=======
-    "coins -> policy/fees -> policy/policy -> validation -> coins"
-    "consensus/tx_verify -> consensus/zerocoin_verify -> spork -> validation -> consensus/tx_verify"
-    "coins -> policy/fees -> policy/policy -> validation -> txdb -> coins"
->>>>>>> bfcd5ccf
 )
 
 EXIT_CODE=0
