#!/usr/bin/env bash
#
# Copyright (c) 2018-2021 The Bitcoin Core developers
# Distributed under the MIT software license, see the accompanying
# file COPYING or http://www.opensource.org/licenses/mit-license.php.
#
# Check for circular dependencies

export LC_ALL=C

EXPECTED_CIRCULAR_DEPENDENCIES=(
    "activemasternode -> masternode-sync -> activemasternode"
    "activemasternode -> masternodeman -> activemasternode"
    "budget/budgetmanager -> masternode-sync -> budget/budgetmanager"
    "budget/budgetmanager -> validation -> budget/budgetmanager"
    "chain -> legacy/stakemodifier -> chain"
    "chainparamsbase -> util/system -> chainparamsbase"
    "consensus/params -> consensus/upgrades -> consensus/params"
    "crypter -> wallet/wallet -> crypter"
    "evo/deterministicmns -> masternodeman -> evo/deterministicmns"
    "evo/deterministicmns -> llmq/quorums_utils -> evo/deterministicmns"
    "kernel -> validation -> kernel"
    "masternode -> masternode-sync -> masternode"
    "masternode -> masternodeman -> masternode"
    "masternode -> wallet/wallet -> masternode"
    "masternode-payments -> masternode-sync -> masternode-payments"
    "masternode-payments -> masternodeman -> masternode-payments"
    "masternode-payments -> validation -> masternode-payments"
    "masternode-sync -> masternodeman -> masternode-sync"
    "masternode-sync -> validation -> masternode-sync"
    "masternodeman -> validation -> masternodeman"
    "policy/fees -> txmempool -> policy/fees"
    "policy/policy -> validation -> policy/policy"
    "qt/pivx/addresseswidget -> qt/pivx/pivxgui -> qt/pivx/addresseswidget"
    "qt/pivx/navmenuwidget -> qt/pivx/pivxgui -> qt/pivx/navmenuwidget"
    "qt/pivx/pivxgui -> qt/pivx/qtutils -> qt/pivx/pivxgui"
    "qt/pivx/qtutils -> qt/pivx/snackbar -> qt/pivx/qtutils"
    "sapling/saplingscriptpubkeyman -> wallet/wallet -> sapling/saplingscriptpubkeyman"
    "spork -> sporkdb -> spork"
    "spork -> validation -> spork"
    "txmempool -> validation -> txmempool"
    "validation -> validationinterface -> validation"
    "validation -> zpiv/zpivmodule -> validation"
    "wallet/fees -> wallet/wallet -> wallet/fees"
    "wallet/scriptpubkeyman -> wallet/wallet -> wallet/scriptpubkeyman"
    "wallet/wallet -> wallet/walletdb -> wallet/wallet"
    "wallet/wallet -> zpivchain -> wallet/wallet"
    "zpiv/zpivmodule -> zpivchain -> zpiv/zpivmodule"
    "chain -> legacy/stakemodifier -> stakeinput -> chain"
    "chain -> legacy/stakemodifier -> validation -> chain"
    "chainparamsbase -> util/system -> logging -> chainparamsbase"
    "consensus/zerocoin_verify -> spork -> validation -> consensus/zerocoin_verify"
    "evo/deterministicmns -> masternode -> masternode-sync -> evo/deterministicmns"
    "evo/deterministicmns -> masternode -> wallet/wallet -> evo/deterministicmns"
    "evo/specialtx_validation -> llmq/quorums_blockprocessor -> validation -> evo/specialtx_validation"
    "kernel -> stakeinput -> wallet/wallet -> kernel"
    "legacy/validation_zerocoin_legacy -> wallet/wallet -> validation -> legacy/validation_zerocoin_legacy"
    "qt/askpassphrasedialog -> qt/pivx/pivxgui -> qt/pivx/topbar -> qt/askpassphrasedialog"
    "qt/pivx/coldstakingwidget -> qt/pivx/tooltipmenu -> qt/pivx/pivxgui -> qt/pivx/coldstakingwidget"
    "qt/pivx/masternodeswidget -> qt/pivx/tooltipmenu -> qt/pivx/pivxgui -> qt/pivx/masternodeswidget"
    "qt/pivx/pivxgui -> qt/pivx/send -> qt/pivx/tooltipmenu -> qt/pivx/pivxgui"
    "chain -> legacy/stakemodifier -> validation -> validationinterface -> chain"
    "chain -> legacy/stakemodifier -> stakeinput -> txdb -> chain"
    "chain -> legacy/stakemodifier -> validation -> checkpoints -> chain"
    "chain -> legacy/stakemodifier -> validation -> undo -> chain"
    "chain -> legacy/stakemodifier -> validation -> pow -> chain"
    "chain -> legacy/stakemodifier -> validation -> zpivchain -> chain"
    "llmq/quorums_blockprocessor -> llmq/quorums_utils -> spork -> net_processing -> llmq/quorums_blockprocessor"
    "consensus/tx_verify -> consensus/zerocoin_verify -> spork -> validation -> consensus/tx_verify"
<<<<<<< HEAD
    "evo/deterministicmns -> masternodeman -> net_processing -> validationinterface -> evo/deterministicmns"
    "chain -> legacy/stakemodifier -> stakeinput -> wallet/wallet -> spork -> net_processing -> chain"
=======
    "evo/deterministicmns -> masternodeman -> validation -> validationinterface -> evo/deterministicmns"
    "evo/deterministicmns -> masternodeman -> validation -> evo/specialtx_validation -> evo/deterministicmns"
>>>>>>> a02faf01
)

EXIT_CODE=0

CIRCULAR_DEPENDENCIES=()

IFS=$'\n'
for CIRC in $(cd src && ../contrib/devtools/circular-dependencies.py {*,*/*,*/*/*}.{h,cpp} | sed -e 's/^Circular dependency: //'); do
    CIRCULAR_DEPENDENCIES+=( "$CIRC" )
    IS_EXPECTED_CIRC=0
    for EXPECTED_CIRC in "${EXPECTED_CIRCULAR_DEPENDENCIES[@]}"; do
        if [[ "${CIRC}" == "${EXPECTED_CIRC}" ]]; then
            IS_EXPECTED_CIRC=1
            break
        fi
    done
    if [[ ${IS_EXPECTED_CIRC} == 0 ]]; then
        echo "A new circular dependency in the form of \"${CIRC}\" appears to have been introduced."
        echo
        EXIT_CODE=1
    fi
done

for EXPECTED_CIRC in "${EXPECTED_CIRCULAR_DEPENDENCIES[@]}"; do
    IS_PRESENT_EXPECTED_CIRC=0
    for CIRC in "${CIRCULAR_DEPENDENCIES[@]}"; do
        if [[ "${CIRC}" == "${EXPECTED_CIRC}" ]]; then
            IS_PRESENT_EXPECTED_CIRC=1
            break
        fi
    done
    if [[ ${IS_PRESENT_EXPECTED_CIRC} == 0 ]]; then
        echo "Good job! The circular dependency \"${EXPECTED_CIRC}\" is no longer present."
        echo "Please remove it from EXPECTED_CIRCULAR_DEPENDENCIES in $0"
        echo "to make sure this circular dependency is not accidentally reintroduced."
        echo
        EXIT_CODE=1
    fi
done

exit ${EXIT_CODE}<|MERGE_RESOLUTION|>--- conflicted
+++ resolved
@@ -67,13 +67,8 @@
     "chain -> legacy/stakemodifier -> validation -> zpivchain -> chain"
     "llmq/quorums_blockprocessor -> llmq/quorums_utils -> spork -> net_processing -> llmq/quorums_blockprocessor"
     "consensus/tx_verify -> consensus/zerocoin_verify -> spork -> validation -> consensus/tx_verify"
-<<<<<<< HEAD
-    "evo/deterministicmns -> masternodeman -> net_processing -> validationinterface -> evo/deterministicmns"
-    "chain -> legacy/stakemodifier -> stakeinput -> wallet/wallet -> spork -> net_processing -> chain"
-=======
     "evo/deterministicmns -> masternodeman -> validation -> validationinterface -> evo/deterministicmns"
     "evo/deterministicmns -> masternodeman -> validation -> evo/specialtx_validation -> evo/deterministicmns"
->>>>>>> a02faf01
 )
 
 EXIT_CODE=0
