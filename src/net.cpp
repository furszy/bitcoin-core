// Copyright (c) 2009-2010 Satoshi Nakamoto
// Copyright (c) 2009-2015 The Bitcoin Core developers
// Distributed under the MIT software license, see the accompanying
// file COPYING or http://www.opensource.org/licenses/mit-license.php.

#if defined(HAVE_CONFIG_H)
#include "config/bitcoin-config.h"
#endif

#include "net.h"

#include "addrman.h"
#include "chainparams.h"
#include "clientversion.h"
#include "consensus/consensus.h"
#include "crypto/common.h"
#include "hash.h"
#include "primitives/transaction.h"
#include "scheduler.h"
#include "ui_interface.h"
#include "utilstrencodings.h"

#ifdef WIN32
#include <string.h>
#else
#include <fcntl.h>
#endif

#ifdef USE_UPNP
#include <miniupnpc/miniupnpc.h>
#include <miniupnpc/miniwget.h>
#include <miniupnpc/upnpcommands.h>
#include <miniupnpc/upnperrors.h>
#endif

#include <boost/filesystem.hpp>
#include <boost/thread.hpp>

<<<<<<< HEAD
// Dump addresses to peers.dat and banlist.dat every 15 minutes (900s)
=======
#include <math.h>

// Dump addresses to peers.dat every 15 minutes (900s)
>>>>>>> c079d79c
#define DUMP_ADDRESSES_INTERVAL 900

#if !defined(HAVE_MSG_NOSIGNAL) && !defined(MSG_NOSIGNAL)
#define MSG_NOSIGNAL 0
#endif

// Fix for ancient MinGW versions, that don't have defined these in ws2tcpip.h.
// Todo: Can be removed when our pull-tester is upgraded to a modern MinGW version.
#ifdef WIN32
#ifndef PROTECTION_LEVEL_UNRESTRICTED
#define PROTECTION_LEVEL_UNRESTRICTED 10
#endif
#ifndef IPV6_PROTECTION_LEVEL
#define IPV6_PROTECTION_LEVEL 23
#endif
#endif

using namespace std;

namespace {
    const int MAX_OUTBOUND_CONNECTIONS = 8;

    struct ListenSocket {
        SOCKET socket;
        bool whitelisted;

        ListenSocket(SOCKET socket, bool whitelisted) : socket(socket), whitelisted(whitelisted) {}
    };
}

const static std::string NET_MESSAGE_COMMAND_OTHER = "*other*";

//
// Global state variables
//
bool fDiscover = true;
bool fListen = true;
uint64_t nLocalServices = NODE_NETWORK;
CCriticalSection cs_mapLocalHost;
map<CNetAddr, LocalServiceInfo> mapLocalHost;
static bool vfReachable[NET_MAX] = {};
static bool vfLimited[NET_MAX] = {};
static CNode* pnodeLocalHost = NULL;
uint64_t nLocalHostNonce = 0;
static std::vector<ListenSocket> vhListenSocket;
CAddrMan addrman;
int nMaxConnections = DEFAULT_MAX_PEER_CONNECTIONS;
bool fAddressesInitialized = false;
std::string strSubVersion;

vector<CNode*> vNodes;
CCriticalSection cs_vNodes;
map<CInv, CDataStream> mapRelay;
deque<pair<int64_t, CInv> > vRelayExpiration;
CCriticalSection cs_mapRelay;
limitedmap<CInv, int64_t> mapAlreadyAskedFor(MAX_INV_SZ);

static deque<string> vOneShots;
CCriticalSection cs_vOneShots;

set<CNetAddr> setservAddNodeAddresses;
CCriticalSection cs_setservAddNodeAddresses;

vector<std::string> vAddedNodes;
CCriticalSection cs_vAddedNodes;

NodeId nLastNodeId = 0;
CCriticalSection cs_nLastNodeId;

static CSemaphore *semOutbound = NULL;
boost::condition_variable messageHandlerCondition;

// Signals for message handling
static CNodeSignals g_signals;
CNodeSignals& GetNodeSignals() { return g_signals; }

void AddOneShot(const std::string& strDest)
{
    LOCK(cs_vOneShots);
    vOneShots.push_back(strDest);
}

unsigned short GetListenPort()
{
    return (unsigned short)(GetArg("-port", Params().GetDefaultPort()));
}

// find 'best' local address for a particular peer
bool GetLocal(CService& addr, const CNetAddr *paddrPeer)
{
    if (!fListen)
        return false;

    int nBestScore = -1;
    int nBestReachability = -1;
    {
        LOCK(cs_mapLocalHost);
        for (map<CNetAddr, LocalServiceInfo>::iterator it = mapLocalHost.begin(); it != mapLocalHost.end(); it++)
        {
            int nScore = (*it).second.nScore;
            int nReachability = (*it).first.GetReachabilityFrom(paddrPeer);
            if (nReachability > nBestReachability || (nReachability == nBestReachability && nScore > nBestScore))
            {
                addr = CService((*it).first, (*it).second.nPort);
                nBestReachability = nReachability;
                nBestScore = nScore;
            }
        }
    }
    return nBestScore >= 0;
}

//! Convert the pnSeeds6 array into usable address objects.
static std::vector<CAddress> convertSeed6(const std::vector<SeedSpec6> &vSeedsIn)
{
    // It'll only connect to one or two seed nodes because once it connects,
    // it'll get a pile of addresses with newer timestamps.
    // Seed nodes are given a random 'last seen time' of between one and two
    // weeks ago.
    const int64_t nOneWeek = 7*24*60*60;
    std::vector<CAddress> vSeedsOut;
    vSeedsOut.reserve(vSeedsIn.size());
    for (std::vector<SeedSpec6>::const_iterator i(vSeedsIn.begin()); i != vSeedsIn.end(); ++i)
    {
        struct in6_addr ip;
        memcpy(&ip, i->addr, sizeof(ip));
        CAddress addr(CService(ip, i->port));
        addr.nTime = GetTime() - GetRand(nOneWeek) - nOneWeek;
        vSeedsOut.push_back(addr);
    }
    return vSeedsOut;
}

// get best local address for a particular peer as a CAddress
// Otherwise, return the unroutable 0.0.0.0 but filled in with
// the normal parameters, since the IP may be changed to a useful
// one by discovery.
CAddress GetLocalAddress(const CNetAddr *paddrPeer)
{
    CAddress ret(CService("0.0.0.0",GetListenPort()),0);
    CService addr;
    if (GetLocal(addr, paddrPeer))
    {
        ret = CAddress(addr);
    }
    ret.nServices = nLocalServices;
    ret.nTime = GetAdjustedTime();
    return ret;
}

int GetnScore(const CService& addr)
{
    LOCK(cs_mapLocalHost);
    if (mapLocalHost.count(addr) == LOCAL_NONE)
        return 0;
    return mapLocalHost[addr].nScore;
}

// Is our peer's addrLocal potentially useful as an external IP source?
bool IsPeerAddrLocalGood(CNode *pnode)
{
    return fDiscover && pnode->addr.IsRoutable() && pnode->addrLocal.IsRoutable() &&
           !IsLimited(pnode->addrLocal.GetNetwork());
}

// pushes our own address to a peer
void AdvertizeLocal(CNode *pnode)
{
    if (fListen && pnode->fSuccessfullyConnected)
    {
        CAddress addrLocal = GetLocalAddress(&pnode->addr);
        // If discovery is enabled, sometimes give our peer the address it
        // tells us that it sees us as in case it has a better idea of our
        // address than we do.
        if (IsPeerAddrLocalGood(pnode) && (!addrLocal.IsRoutable() ||
             GetRand((GetnScore(addrLocal) > LOCAL_MANUAL) ? 8:2) == 0))
        {
            addrLocal.SetIP(pnode->addrLocal);
        }
        if (addrLocal.IsRoutable())
        {
            LogPrintf("AdvertizeLocal: advertizing address %s\n", addrLocal.ToString());
            pnode->PushAddress(addrLocal);
        }
    }
}

void SetReachable(enum Network net, bool fFlag)
{
    LOCK(cs_mapLocalHost);
    vfReachable[net] = fFlag;
    if (net == NET_IPV6 && fFlag)
        vfReachable[NET_IPV4] = true;
}

// learn a new local address
bool AddLocal(const CService& addr, int nScore)
{
    if (!addr.IsRoutable())
        return false;

    if (!fDiscover && nScore < LOCAL_MANUAL)
        return false;

    if (IsLimited(addr))
        return false;

    LogPrintf("AddLocal(%s,%i)\n", addr.ToString(), nScore);

    {
        LOCK(cs_mapLocalHost);
        bool fAlready = mapLocalHost.count(addr) > 0;
        LocalServiceInfo &info = mapLocalHost[addr];
        if (!fAlready || nScore >= info.nScore) {
            info.nScore = nScore + (fAlready ? 1 : 0);
            info.nPort = addr.GetPort();
        }
        SetReachable(addr.GetNetwork());
    }

    return true;
}

bool AddLocal(const CNetAddr &addr, int nScore)
{
    return AddLocal(CService(addr, GetListenPort()), nScore);
}

bool RemoveLocal(const CService& addr)
{
    LOCK(cs_mapLocalHost);
    LogPrintf("RemoveLocal(%s)\n", addr.ToString());
    mapLocalHost.erase(addr);
    return true;
}

/** Make a particular network entirely off-limits (no automatic connects to it) */
void SetLimited(enum Network net, bool fLimited)
{
    if (net == NET_UNROUTABLE)
        return;
    LOCK(cs_mapLocalHost);
    vfLimited[net] = fLimited;
}

bool IsLimited(enum Network net)
{
    LOCK(cs_mapLocalHost);
    return vfLimited[net];
}

bool IsLimited(const CNetAddr &addr)
{
    return IsLimited(addr.GetNetwork());
}

/** vote for a local address */
bool SeenLocal(const CService& addr)
{
    {
        LOCK(cs_mapLocalHost);
        if (mapLocalHost.count(addr) == 0)
            return false;
        mapLocalHost[addr].nScore++;
    }
    return true;
}


/** check whether a given address is potentially local */
bool IsLocal(const CService& addr)
{
    LOCK(cs_mapLocalHost);
    return mapLocalHost.count(addr) > 0;
}

/** check whether a given network is one we can probably connect to */
bool IsReachable(enum Network net)
{
    LOCK(cs_mapLocalHost);
    return vfReachable[net] && !vfLimited[net];
}

/** check whether a given address is in a network we can probably connect to */
bool IsReachable(const CNetAddr& addr)
{
    enum Network net = addr.GetNetwork();
    return IsReachable(net);
}

void AddressCurrentlyConnected(const CService& addr)
{
    addrman.Connected(addr);
}


uint64_t CNode::nTotalBytesRecv = 0;
uint64_t CNode::nTotalBytesSent = 0;
CCriticalSection CNode::cs_totalBytesRecv;
CCriticalSection CNode::cs_totalBytesSent;

uint64_t CNode::nMaxOutboundLimit = 0;
uint64_t CNode::nMaxOutboundTotalBytesSentInCycle = 0;
uint64_t CNode::nMaxOutboundTimeframe = 60*60*24; //1 day
uint64_t CNode::nMaxOutboundCycleStartTime = 0;

CNode* FindNode(const CNetAddr& ip)
{
    LOCK(cs_vNodes);
    BOOST_FOREACH(CNode* pnode, vNodes)
        if ((CNetAddr)pnode->addr == ip)
            return (pnode);
    return NULL;
}

CNode* FindNode(const CSubNet& subNet)
{
    LOCK(cs_vNodes);
    BOOST_FOREACH(CNode* pnode, vNodes)
    if (subNet.Match((CNetAddr)pnode->addr))
        return (pnode);
    return NULL;
}

CNode* FindNode(const std::string& addrName)
{
    LOCK(cs_vNodes);
    BOOST_FOREACH(CNode* pnode, vNodes)
        if (pnode->addrName == addrName)
            return (pnode);
    return NULL;
}

CNode* FindNode(const CService& addr)
{
    LOCK(cs_vNodes);
    BOOST_FOREACH(CNode* pnode, vNodes)
        if ((CService)pnode->addr == addr)
            return (pnode);
    return NULL;
}

CNode* ConnectNode(CAddress addrConnect, const char *pszDest)
{
    if (pszDest == NULL) {
        if (IsLocal(addrConnect))
            return NULL;

        // Look for an existing connection
        CNode* pnode = FindNode((CService)addrConnect);
        if (pnode)
        {
            pnode->AddRef();
            return pnode;
        }
    }

    /// debug print
    LogPrint("net", "trying connection %s lastseen=%.1fhrs\n",
        pszDest ? pszDest : addrConnect.ToString(),
        pszDest ? 0.0 : (double)(GetAdjustedTime() - addrConnect.nTime)/3600.0);

    // Connect
    SOCKET hSocket;
    bool proxyConnectionFailed = false;
    if (pszDest ? ConnectSocketByName(addrConnect, hSocket, pszDest, Params().GetDefaultPort(), nConnectTimeout, &proxyConnectionFailed) :
                  ConnectSocket(addrConnect, hSocket, nConnectTimeout, &proxyConnectionFailed))
    {
        if (!IsSelectableSocket(hSocket)) {
            LogPrintf("Cannot create connection: non-selectable socket created (fd >= FD_SETSIZE ?)\n");
            CloseSocket(hSocket);
            return NULL;
        }

        addrman.Attempt(addrConnect);

        // Add node
        CNode* pnode = new CNode(hSocket, addrConnect, pszDest ? pszDest : "", false);
        pnode->AddRef();

        {
            LOCK(cs_vNodes);
            vNodes.push_back(pnode);
        }

        pnode->nTimeConnected = GetTime();

        return pnode;
    } else if (!proxyConnectionFailed) {
        // If connecting to the node failed, and failure is not caused by a problem connecting to
        // the proxy, mark this as an attempt.
        addrman.Attempt(addrConnect);
    }

    return NULL;
}

void CNode::CloseSocketDisconnect()
{
    fDisconnect = true;
    if (hSocket != INVALID_SOCKET)
    {
        LogPrint("net", "disconnecting peer=%d\n", id);
        CloseSocket(hSocket);
    }

    // in case this fails, we'll empty the recv buffer when the CNode is deleted
    TRY_LOCK(cs_vRecvMsg, lockRecv);
    if (lockRecv)
        vRecvMsg.clear();
}

void CNode::PushVersion()
{
    int nBestHeight = g_signals.GetHeight().get_value_or(0);

    int64_t nTime = (fInbound ? GetAdjustedTime() : GetTime());
    CAddress addrYou = (addr.IsRoutable() && !IsProxy(addr) ? addr : CAddress(CService("0.0.0.0",0)));
    CAddress addrMe = GetLocalAddress(&addr);
    GetRandBytes((unsigned char*)&nLocalHostNonce, sizeof(nLocalHostNonce));
    if (fLogIPs)
        LogPrint("net", "send version message: version %d, blocks=%d, us=%s, them=%s, peer=%d\n", PROTOCOL_VERSION, nBestHeight, addrMe.ToString(), addrYou.ToString(), id);
    else
        LogPrint("net", "send version message: version %d, blocks=%d, us=%s, peer=%d\n", PROTOCOL_VERSION, nBestHeight, addrMe.ToString(), id);
    PushMessage(NetMsgType::VERSION, PROTOCOL_VERSION, nLocalServices, nTime, addrYou, addrMe,
                nLocalHostNonce, strSubVersion, nBestHeight, !GetBoolArg("-blocksonly", DEFAULT_BLOCKSONLY));
}





banmap_t CNode::setBanned;
CCriticalSection CNode::cs_setBanned;
bool CNode::setBannedIsDirty;

void CNode::ClearBanned()
{
    LOCK(cs_setBanned);
    setBanned.clear();
    setBannedIsDirty = true;
}

bool CNode::IsBanned(CNetAddr ip)
{
    bool fResult = false;
    {
        LOCK(cs_setBanned);
        for (banmap_t::iterator it = setBanned.begin(); it != setBanned.end(); it++)
        {
            CSubNet subNet = (*it).first;
            CBanEntry banEntry = (*it).second;

            if(subNet.Match(ip) && GetTime() < banEntry.nBanUntil)
                fResult = true;
        }
    }
    return fResult;
}

bool CNode::IsBanned(CSubNet subnet)
{
    bool fResult = false;
    {
        LOCK(cs_setBanned);
        banmap_t::iterator i = setBanned.find(subnet);
        if (i != setBanned.end())
        {
            CBanEntry banEntry = (*i).second;
            if (GetTime() < banEntry.nBanUntil)
                fResult = true;
        }
    }
    return fResult;
}

void CNode::Ban(const CNetAddr& addr, const BanReason &banReason, int64_t bantimeoffset, bool sinceUnixEpoch) {
    CSubNet subNet(addr);
    Ban(subNet, banReason, bantimeoffset, sinceUnixEpoch);
}

void CNode::Ban(const CSubNet& subNet, const BanReason &banReason, int64_t bantimeoffset, bool sinceUnixEpoch) {
    CBanEntry banEntry(GetTime());
    banEntry.banReason = banReason;
    if (bantimeoffset <= 0)
    {
        bantimeoffset = GetArg("-bantime", DEFAULT_MISBEHAVING_BANTIME);
        sinceUnixEpoch = false;
    }
    banEntry.nBanUntil = (sinceUnixEpoch ? 0 : GetTime() )+bantimeoffset;

    LOCK(cs_setBanned);
    if (setBanned[subNet].nBanUntil < banEntry.nBanUntil)
        setBanned[subNet] = banEntry;

    setBannedIsDirty = true;
}

bool CNode::Unban(const CNetAddr &addr) {
    CSubNet subNet(addr);
    return Unban(subNet);
}

bool CNode::Unban(const CSubNet &subNet) {
    LOCK(cs_setBanned);
    if (setBanned.erase(subNet))
    {
        setBannedIsDirty = true;
        return true;
    }
    return false;
}

void CNode::GetBanned(banmap_t &banMap)
{
    LOCK(cs_setBanned);
    banMap = setBanned; //create a thread safe copy
}

void CNode::SetBanned(const banmap_t &banMap)
{
    LOCK(cs_setBanned);
    setBanned = banMap;
    setBannedIsDirty = true;
}

void CNode::SweepBanned()
{
    int64_t now = GetTime();

    LOCK(cs_setBanned);
    banmap_t::iterator it = setBanned.begin();
    while(it != setBanned.end())
    {
        CSubNet subNet = (*it).first;
        CBanEntry banEntry = (*it).second;
        if(now > banEntry.nBanUntil)
        {
            setBanned.erase(it++);
            setBannedIsDirty = true;
            LogPrint("net", "%s: Removed banned node ip/subnet from banlist.dat: %s\n", __func__, subNet.ToString());
        }
        else
            ++it;
    }
}

bool CNode::BannedSetIsDirty()
{
    LOCK(cs_setBanned);
    return setBannedIsDirty;
}

void CNode::SetBannedSetDirty(bool dirty)
{
    LOCK(cs_setBanned); //reuse setBanned lock for the isDirty flag
    setBannedIsDirty = dirty;
}


std::vector<CSubNet> CNode::vWhitelistedRange;
CCriticalSection CNode::cs_vWhitelistedRange;

bool CNode::IsWhitelistedRange(const CNetAddr &addr) {
    LOCK(cs_vWhitelistedRange);
    BOOST_FOREACH(const CSubNet& subnet, vWhitelistedRange) {
        if (subnet.Match(addr))
            return true;
    }
    return false;
}

void CNode::AddWhitelistedRange(const CSubNet &subnet) {
    LOCK(cs_vWhitelistedRange);
    vWhitelistedRange.push_back(subnet);
}

#undef X
#define X(name) stats.name = name
void CNode::copyStats(CNodeStats &stats)
{
    stats.nodeid = this->GetId();
    X(nServices);
    X(fRelayTxes);
    X(nLastSend);
    X(nLastRecv);
    X(nTimeConnected);
    X(nTimeOffset);
    X(addrName);
    X(nVersion);
    X(cleanSubVer);
    X(fInbound);
    X(nStartingHeight);
    X(nSendBytes);
    X(mapSendBytesPerMsgCmd);
    X(nRecvBytes);
    X(mapRecvBytesPerMsgCmd);
    X(fWhitelisted);

    // It is common for nodes with good ping times to suddenly become lagged,
    // due to a new block arriving or other large transfer.
    // Merely reporting pingtime might fool the caller into thinking the node was still responsive,
    // since pingtime does not update until the ping is complete, which might take a while.
    // So, if a ping is taking an unusually long time in flight,
    // the caller can immediately detect that this is happening.
    int64_t nPingUsecWait = 0;
    if ((0 != nPingNonceSent) && (0 != nPingUsecStart)) {
        nPingUsecWait = GetTimeMicros() - nPingUsecStart;
    }

    // Raw ping time is in microseconds, but show it to user as whole seconds (Bitcoin users should be well used to small numbers with many decimal places by now :)
    stats.dPingTime = (((double)nPingUsecTime) / 1e6);
    stats.dPingMin  = (((double)nMinPingUsecTime) / 1e6);
    stats.dPingWait = (((double)nPingUsecWait) / 1e6);

    // Leave string empty if addrLocal invalid (not filled in yet)
    stats.addrLocal = addrLocal.IsValid() ? addrLocal.ToString() : "";
}
#undef X

// requires LOCK(cs_vRecvMsg)
bool CNode::ReceiveMsgBytes(const char *pch, unsigned int nBytes)
{
    while (nBytes > 0) {

        // get current incomplete message, or create a new one
        if (vRecvMsg.empty() ||
            vRecvMsg.back().complete())
            vRecvMsg.push_back(CNetMessage(Params().MessageStart(), SER_NETWORK, nRecvVersion));

        CNetMessage& msg = vRecvMsg.back();

        // absorb network data
        int handled;
        if (!msg.in_data)
            handled = msg.readHeader(pch, nBytes);
        else
            handled = msg.readData(pch, nBytes);

        if (handled < 0)
                return false;

        if (msg.in_data && msg.hdr.nMessageSize > MAX_PROTOCOL_MESSAGE_LENGTH) {
            LogPrint("net", "Oversized message from peer=%i, disconnecting\n", GetId());
            return false;
        }

        pch += handled;
        nBytes -= handled;

        if (msg.complete()) {

            //store received bytes per message command
            //to prevent a memory DOS, only allow valid commands
            mapMsgCmdSize::iterator i = mapRecvBytesPerMsgCmd.find(msg.hdr.pchCommand);
            if (i == mapRecvBytesPerMsgCmd.end())
                i = mapRecvBytesPerMsgCmd.find(NET_MESSAGE_COMMAND_OTHER);
            assert(i != mapRecvBytesPerMsgCmd.end());
            i->second += msg.hdr.nMessageSize + CMessageHeader::HEADER_SIZE;

            msg.nTime = GetTimeMicros();
            messageHandlerCondition.notify_one();
        }
    }

    return true;
}

int CNetMessage::readHeader(const char *pch, unsigned int nBytes)
{
    // copy data to temporary parsing buffer
    unsigned int nRemaining = 24 - nHdrPos;
    unsigned int nCopy = std::min(nRemaining, nBytes);

    memcpy(&hdrbuf[nHdrPos], pch, nCopy);
    nHdrPos += nCopy;

    // if header incomplete, exit
    if (nHdrPos < 24)
        return nCopy;

    // deserialize to CMessageHeader
    try {
        hdrbuf >> hdr;
    }
    catch (const std::exception&) {
        return -1;
    }

    // reject messages larger than MAX_SIZE
    if (hdr.nMessageSize > MAX_SIZE)
            return -1;

    // switch state to reading message data
    in_data = true;

    return nCopy;
}

int CNetMessage::readData(const char *pch, unsigned int nBytes)
{
    unsigned int nRemaining = hdr.nMessageSize - nDataPos;
    unsigned int nCopy = std::min(nRemaining, nBytes);

    if (vRecv.size() < nDataPos + nCopy) {
        // Allocate up to 256 KiB ahead, but never more than the total message size.
        vRecv.resize(std::min(hdr.nMessageSize, nDataPos + nCopy + 256 * 1024));
    }

    memcpy(&vRecv[nDataPos], pch, nCopy);
    nDataPos += nCopy;

    return nCopy;
}









// requires LOCK(cs_vSend)
void SocketSendData(CNode *pnode)
{
    std::deque<CSerializeData>::iterator it = pnode->vSendMsg.begin();

    while (it != pnode->vSendMsg.end()) {
        const CSerializeData &data = *it;
        assert(data.size() > pnode->nSendOffset);
        int nBytes = send(pnode->hSocket, &data[pnode->nSendOffset], data.size() - pnode->nSendOffset, MSG_NOSIGNAL | MSG_DONTWAIT);
        if (nBytes > 0) {
            pnode->nLastSend = GetTime();
            pnode->nSendBytes += nBytes;
            pnode->nSendOffset += nBytes;
            pnode->RecordBytesSent(nBytes);
            if (pnode->nSendOffset == data.size()) {
                pnode->nSendOffset = 0;
                pnode->nSendSize -= data.size();
                it++;
            } else {
                // could not send full message; stop sending more
                break;
            }
        } else {
            if (nBytes < 0) {
                // error
                int nErr = WSAGetLastError();
                if (nErr != WSAEWOULDBLOCK && nErr != WSAEMSGSIZE && nErr != WSAEINTR && nErr != WSAEINPROGRESS)
                {
                    LogPrintf("socket send error %s\n", NetworkErrorString(nErr));
                    pnode->CloseSocketDisconnect();
                }
            }
            // couldn't send anything at all
            break;
        }
    }

    if (it == pnode->vSendMsg.end()) {
        assert(pnode->nSendOffset == 0);
        assert(pnode->nSendSize == 0);
    }
    pnode->vSendMsg.erase(pnode->vSendMsg.begin(), it);
}

static list<CNode*> vNodesDisconnected;

class CNodeRef {
public:
    CNodeRef(CNode *pnode) : _pnode(pnode) {
        LOCK(cs_vNodes);
        _pnode->AddRef();
    }

    ~CNodeRef() {
        LOCK(cs_vNodes);
        _pnode->Release();
    }

    CNode& operator *() const {return *_pnode;};
    CNode* operator ->() const {return _pnode;};

    CNodeRef& operator =(const CNodeRef& other)
    {
        if (this != &other) {
            LOCK(cs_vNodes);

            _pnode->Release();
            _pnode = other._pnode;
            _pnode->AddRef();
        }
        return *this;
    }

    CNodeRef(const CNodeRef& other):
        _pnode(other._pnode)
    {
        LOCK(cs_vNodes);
        _pnode->AddRef();
    }
private:
    CNode *_pnode;
};

static bool ReverseCompareNodeMinPingTime(const CNodeRef &a, const CNodeRef &b)
{
    return a->nMinPingUsecTime > b->nMinPingUsecTime;
}

static bool ReverseCompareNodeTimeConnected(const CNodeRef &a, const CNodeRef &b)
{
    return a->nTimeConnected > b->nTimeConnected;
}

class CompareNetGroupKeyed
{
    std::vector<unsigned char> vchSecretKey;
public:
    CompareNetGroupKeyed()
    {
        vchSecretKey.resize(32, 0);
        GetRandBytes(vchSecretKey.data(), vchSecretKey.size());
    }

    bool operator()(const CNodeRef &a, const CNodeRef &b)
    {
        std::vector<unsigned char> vchGroupA, vchGroupB;
        CSHA256 hashA, hashB;
        std::vector<unsigned char> vchA(32), vchB(32);

        vchGroupA = a->addr.GetGroup();
        vchGroupB = b->addr.GetGroup();

        hashA.Write(begin_ptr(vchGroupA), vchGroupA.size());
        hashB.Write(begin_ptr(vchGroupB), vchGroupB.size());

        hashA.Write(begin_ptr(vchSecretKey), vchSecretKey.size());
        hashB.Write(begin_ptr(vchSecretKey), vchSecretKey.size());

        hashA.Finalize(begin_ptr(vchA));
        hashB.Finalize(begin_ptr(vchB));

        return vchA < vchB;
    }
};

static bool AttemptToEvictConnection(bool fPreferNewConnection) {
    std::vector<CNodeRef> vEvictionCandidates;
    {
        LOCK(cs_vNodes);

        BOOST_FOREACH(CNode *node, vNodes) {
            if (node->fWhitelisted)
                continue;
            if (!node->fInbound)
                continue;
            if (node->fDisconnect)
                continue;
            if (node->addr.IsLocal())
                continue;
            vEvictionCandidates.push_back(CNodeRef(node));
        }
    }

    if (vEvictionCandidates.empty()) return false;

    // Protect connections with certain characteristics

    // Deterministically select 4 peers to protect by netgroup.
    // An attacker cannot predict which netgroups will be protected.
    static CompareNetGroupKeyed comparerNetGroupKeyed;
    std::sort(vEvictionCandidates.begin(), vEvictionCandidates.end(), comparerNetGroupKeyed);
    vEvictionCandidates.erase(vEvictionCandidates.end() - std::min(4, static_cast<int>(vEvictionCandidates.size())), vEvictionCandidates.end());

    if (vEvictionCandidates.empty()) return false;

    // Protect the 8 nodes with the best ping times.
    // An attacker cannot manipulate this metric without physically moving nodes closer to the target.
    std::sort(vEvictionCandidates.begin(), vEvictionCandidates.end(), ReverseCompareNodeMinPingTime);
    vEvictionCandidates.erase(vEvictionCandidates.end() - std::min(8, static_cast<int>(vEvictionCandidates.size())), vEvictionCandidates.end());

    if (vEvictionCandidates.empty()) return false;

    // Protect the half of the remaining nodes which have been connected the longest.
    // This replicates the existing implicit behavior.
    std::sort(vEvictionCandidates.begin(), vEvictionCandidates.end(), ReverseCompareNodeTimeConnected);
    vEvictionCandidates.erase(vEvictionCandidates.end() - static_cast<int>(vEvictionCandidates.size() / 2), vEvictionCandidates.end());

    if (vEvictionCandidates.empty()) return false;

    // Identify the network group with the most connections
    std::vector<unsigned char> naMostConnections;
    unsigned int nMostConnections = 0;
    std::map<std::vector<unsigned char>, std::vector<CNodeRef> > mapAddrCounts;
    BOOST_FOREACH(const CNodeRef &node, vEvictionCandidates) {
        mapAddrCounts[node->addr.GetGroup()].push_back(node);

        if (mapAddrCounts[node->addr.GetGroup()].size() > nMostConnections) {
            nMostConnections = mapAddrCounts[node->addr.GetGroup()].size();
            naMostConnections = node->addr.GetGroup();
        }
    }

    // Reduce to the network group with the most connections
    vEvictionCandidates = mapAddrCounts[naMostConnections];

    // Do not disconnect peers if there is only 1 connection from their network group
    if (vEvictionCandidates.size() <= 1)
        // unless we prefer the new connection (for whitelisted peers)
        if (!fPreferNewConnection)
            return false;

    // Disconnect the most recent connection from the network group with the most connections
    std::sort(vEvictionCandidates.begin(), vEvictionCandidates.end(), ReverseCompareNodeTimeConnected);
    vEvictionCandidates[0]->fDisconnect = true;

    return true;
}

static void AcceptConnection(const ListenSocket& hListenSocket) {
    struct sockaddr_storage sockaddr;
    socklen_t len = sizeof(sockaddr);
    SOCKET hSocket = accept(hListenSocket.socket, (struct sockaddr*)&sockaddr, &len);
    CAddress addr;
    int nInbound = 0;
    int nMaxInbound = nMaxConnections - MAX_OUTBOUND_CONNECTIONS;

    if (hSocket != INVALID_SOCKET)
        if (!addr.SetSockAddr((const struct sockaddr*)&sockaddr))
            LogPrintf("Warning: Unknown socket family\n");

    bool whitelisted = hListenSocket.whitelisted || CNode::IsWhitelistedRange(addr);
    {
        LOCK(cs_vNodes);
        BOOST_FOREACH(CNode* pnode, vNodes)
            if (pnode->fInbound)
                nInbound++;
    }

    if (hSocket == INVALID_SOCKET)
    {
        int nErr = WSAGetLastError();
        if (nErr != WSAEWOULDBLOCK)
            LogPrintf("socket error accept failed: %s\n", NetworkErrorString(nErr));
        return;
    }

    if (!IsSelectableSocket(hSocket))
    {
        LogPrintf("connection from %s dropped: non-selectable socket\n", addr.ToString());
        CloseSocket(hSocket);
        return;
    }

    // According to the internet TCP_NODELAY is not carried into accepted sockets
    // on all platforms.  Set it again here just to be sure.
    int set = 1;
#ifdef WIN32
    setsockopt(hSocket, IPPROTO_TCP, TCP_NODELAY, (const char*)&set, sizeof(int));
#else
    setsockopt(hSocket, IPPROTO_TCP, TCP_NODELAY, (void*)&set, sizeof(int));
#endif

    if (CNode::IsBanned(addr) && !whitelisted)
    {
        LogPrintf("connection from %s dropped (banned)\n", addr.ToString());
        CloseSocket(hSocket);
        return;
    }

    if (nInbound >= nMaxInbound)
    {
        if (!AttemptToEvictConnection(whitelisted)) {
            // No connection to evict, disconnect the new connection
            LogPrint("net", "failed to find an eviction candidate - connection dropped (full)\n");
            CloseSocket(hSocket);
            return;
        }
    }

    CNode* pnode = new CNode(hSocket, addr, "", true);
    pnode->AddRef();
    pnode->fWhitelisted = whitelisted;

    LogPrint("net", "connection from %s accepted\n", addr.ToString());

    {
        LOCK(cs_vNodes);
        vNodes.push_back(pnode);
    }
}

void ThreadSocketHandler()
{
    unsigned int nPrevNodeCount = 0;
    while (true)
    {
        //
        // Disconnect nodes
        //
        {
            LOCK(cs_vNodes);
            // Disconnect unused nodes
            vector<CNode*> vNodesCopy = vNodes;
            BOOST_FOREACH(CNode* pnode, vNodesCopy)
            {
                if (pnode->fDisconnect ||
                    (pnode->GetRefCount() <= 0 && pnode->vRecvMsg.empty() && pnode->nSendSize == 0 && pnode->ssSend.empty()))
                {
                    // remove from vNodes
                    vNodes.erase(remove(vNodes.begin(), vNodes.end(), pnode), vNodes.end());

                    // release outbound grant (if any)
                    pnode->grantOutbound.Release();

                    // close socket and cleanup
                    pnode->CloseSocketDisconnect();

                    // hold in disconnected pool until all refs are released
                    if (pnode->fNetworkNode || pnode->fInbound)
                        pnode->Release();
                    vNodesDisconnected.push_back(pnode);
                }
            }
        }
        {
            // Delete disconnected nodes
            list<CNode*> vNodesDisconnectedCopy = vNodesDisconnected;
            BOOST_FOREACH(CNode* pnode, vNodesDisconnectedCopy)
            {
                // wait until threads are done using it
                if (pnode->GetRefCount() <= 0)
                {
                    bool fDelete = false;
                    {
                        TRY_LOCK(pnode->cs_vSend, lockSend);
                        if (lockSend)
                        {
                            TRY_LOCK(pnode->cs_vRecvMsg, lockRecv);
                            if (lockRecv)
                            {
                                TRY_LOCK(pnode->cs_inventory, lockInv);
                                if (lockInv)
                                    fDelete = true;
                            }
                        }
                    }
                    if (fDelete)
                    {
                        vNodesDisconnected.remove(pnode);
                        delete pnode;
                    }
                }
            }
        }
        if(vNodes.size() != nPrevNodeCount) {
            nPrevNodeCount = vNodes.size();
            uiInterface.NotifyNumConnectionsChanged(nPrevNodeCount);
        }

        //
        // Find which sockets have data to receive
        //
        struct timeval timeout;
        timeout.tv_sec  = 0;
        timeout.tv_usec = 50000; // frequency to poll pnode->vSend

        fd_set fdsetRecv;
        fd_set fdsetSend;
        fd_set fdsetError;
        FD_ZERO(&fdsetRecv);
        FD_ZERO(&fdsetSend);
        FD_ZERO(&fdsetError);
        SOCKET hSocketMax = 0;
        bool have_fds = false;

        BOOST_FOREACH(const ListenSocket& hListenSocket, vhListenSocket) {
            FD_SET(hListenSocket.socket, &fdsetRecv);
            hSocketMax = max(hSocketMax, hListenSocket.socket);
            have_fds = true;
        }

        {
            LOCK(cs_vNodes);
            BOOST_FOREACH(CNode* pnode, vNodes)
            {
                if (pnode->hSocket == INVALID_SOCKET)
                    continue;
                FD_SET(pnode->hSocket, &fdsetError);
                hSocketMax = max(hSocketMax, pnode->hSocket);
                have_fds = true;

                // Implement the following logic:
                // * If there is data to send, select() for sending data. As this only
                //   happens when optimistic write failed, we choose to first drain the
                //   write buffer in this case before receiving more. This avoids
                //   needlessly queueing received data, if the remote peer is not themselves
                //   receiving data. This means properly utilizing TCP flow control signalling.
                // * Otherwise, if there is no (complete) message in the receive buffer,
                //   or there is space left in the buffer, select() for receiving data.
                // * (if neither of the above applies, there is certainly one message
                //   in the receiver buffer ready to be processed).
                // Together, that means that at least one of the following is always possible,
                // so we don't deadlock:
                // * We send some data.
                // * We wait for data to be received (and disconnect after timeout).
                // * We process a message in the buffer (message handler thread).
                {
                    TRY_LOCK(pnode->cs_vSend, lockSend);
                    if (lockSend && !pnode->vSendMsg.empty()) {
                        FD_SET(pnode->hSocket, &fdsetSend);
                        continue;
                    }
                }
                {
                    TRY_LOCK(pnode->cs_vRecvMsg, lockRecv);
                    if (lockRecv && (
                        pnode->vRecvMsg.empty() || !pnode->vRecvMsg.front().complete() ||
                        pnode->GetTotalRecvSize() <= ReceiveFloodSize()))
                        FD_SET(pnode->hSocket, &fdsetRecv);
                }
            }
        }

        int nSelect = select(have_fds ? hSocketMax + 1 : 0,
                             &fdsetRecv, &fdsetSend, &fdsetError, &timeout);
        boost::this_thread::interruption_point();

        if (nSelect == SOCKET_ERROR)
        {
            if (have_fds)
            {
                int nErr = WSAGetLastError();
                LogPrintf("socket select error %s\n", NetworkErrorString(nErr));
                for (unsigned int i = 0; i <= hSocketMax; i++)
                    FD_SET(i, &fdsetRecv);
            }
            FD_ZERO(&fdsetSend);
            FD_ZERO(&fdsetError);
            MilliSleep(timeout.tv_usec/1000);
        }

        //
        // Accept new connections
        //
        BOOST_FOREACH(const ListenSocket& hListenSocket, vhListenSocket)
        {
            if (hListenSocket.socket != INVALID_SOCKET && FD_ISSET(hListenSocket.socket, &fdsetRecv))
            {
                AcceptConnection(hListenSocket);
            }
        }

        //
        // Service each socket
        //
        vector<CNode*> vNodesCopy;
        {
            LOCK(cs_vNodes);
            vNodesCopy = vNodes;
            BOOST_FOREACH(CNode* pnode, vNodesCopy)
                pnode->AddRef();
        }
        BOOST_FOREACH(CNode* pnode, vNodesCopy)
        {
            boost::this_thread::interruption_point();

            //
            // Receive
            //
            if (pnode->hSocket == INVALID_SOCKET)
                continue;
            if (FD_ISSET(pnode->hSocket, &fdsetRecv) || FD_ISSET(pnode->hSocket, &fdsetError))
            {
                TRY_LOCK(pnode->cs_vRecvMsg, lockRecv);
                if (lockRecv)
                {
                    {
                        // typical socket buffer is 8K-64K
                        char pchBuf[0x10000];
                        int nBytes = recv(pnode->hSocket, pchBuf, sizeof(pchBuf), MSG_DONTWAIT);
                        if (nBytes > 0)
                        {
                            if (!pnode->ReceiveMsgBytes(pchBuf, nBytes))
                                pnode->CloseSocketDisconnect();
                            pnode->nLastRecv = GetTime();
                            pnode->nRecvBytes += nBytes;
                            pnode->RecordBytesRecv(nBytes);
                        }
                        else if (nBytes == 0)
                        {
                            // socket closed gracefully
                            if (!pnode->fDisconnect)
                                LogPrint("net", "socket closed\n");
                            pnode->CloseSocketDisconnect();
                        }
                        else if (nBytes < 0)
                        {
                            // error
                            int nErr = WSAGetLastError();
                            if (nErr != WSAEWOULDBLOCK && nErr != WSAEMSGSIZE && nErr != WSAEINTR && nErr != WSAEINPROGRESS)
                            {
                                if (!pnode->fDisconnect)
                                    LogPrintf("socket recv error %s\n", NetworkErrorString(nErr));
                                pnode->CloseSocketDisconnect();
                            }
                        }
                    }
                }
            }

            //
            // Send
            //
            if (pnode->hSocket == INVALID_SOCKET)
                continue;
            if (FD_ISSET(pnode->hSocket, &fdsetSend))
            {
                TRY_LOCK(pnode->cs_vSend, lockSend);
                if (lockSend)
                    SocketSendData(pnode);
            }

            //
            // Inactivity checking
            //
            int64_t nTime = GetTime();
            if (nTime - pnode->nTimeConnected > 60)
            {
                if (pnode->nLastRecv == 0 || pnode->nLastSend == 0)
                {
                    LogPrint("net", "socket no message in first 60 seconds, %d %d from %d\n", pnode->nLastRecv != 0, pnode->nLastSend != 0, pnode->id);
                    pnode->fDisconnect = true;
                }
                else if (nTime - pnode->nLastSend > TIMEOUT_INTERVAL)
                {
                    LogPrintf("socket sending timeout: %is\n", nTime - pnode->nLastSend);
                    pnode->fDisconnect = true;
                }
                else if (nTime - pnode->nLastRecv > (pnode->nVersion > BIP0031_VERSION ? TIMEOUT_INTERVAL : 90*60))
                {
                    LogPrintf("socket receive timeout: %is\n", nTime - pnode->nLastRecv);
                    pnode->fDisconnect = true;
                }
                else if (pnode->nPingNonceSent && pnode->nPingUsecStart + TIMEOUT_INTERVAL * 1000000 < GetTimeMicros())
                {
                    LogPrintf("ping timeout: %fs\n", 0.000001 * (GetTimeMicros() - pnode->nPingUsecStart));
                    pnode->fDisconnect = true;
                }
            }
        }
        {
            LOCK(cs_vNodes);
            BOOST_FOREACH(CNode* pnode, vNodesCopy)
                pnode->Release();
        }
    }
}









#ifdef USE_UPNP
void ThreadMapPort()
{
    std::string port = strprintf("%u", GetListenPort());
    const char * multicastif = 0;
    const char * minissdpdpath = 0;
    struct UPNPDev * devlist = 0;
    char lanaddr[64];

#ifndef UPNPDISCOVER_SUCCESS
    /* miniupnpc 1.5 */
    devlist = upnpDiscover(2000, multicastif, minissdpdpath, 0);
#elif MINIUPNPC_API_VERSION < 14
    /* miniupnpc 1.6 */
    int error = 0;
    devlist = upnpDiscover(2000, multicastif, minissdpdpath, 0, 0, &error);
#else
    /* miniupnpc 1.9.20150730 */
    int error = 0;
    devlist = upnpDiscover(2000, multicastif, minissdpdpath, 0, 0, 2, &error);
#endif

    struct UPNPUrls urls;
    struct IGDdatas data;
    int r;

    r = UPNP_GetValidIGD(devlist, &urls, &data, lanaddr, sizeof(lanaddr));
    if (r == 1)
    {
        if (fDiscover) {
            char externalIPAddress[40];
            r = UPNP_GetExternalIPAddress(urls.controlURL, data.first.servicetype, externalIPAddress);
            if(r != UPNPCOMMAND_SUCCESS)
                LogPrintf("UPnP: GetExternalIPAddress() returned %d\n", r);
            else
            {
                if(externalIPAddress[0])
                {
                    LogPrintf("UPnP: ExternalIPAddress = %s\n", externalIPAddress);
                    AddLocal(CNetAddr(externalIPAddress), LOCAL_UPNP);
                }
                else
                    LogPrintf("UPnP: GetExternalIPAddress failed.\n");
            }
        }

        string strDesc = "Bitcoin " + FormatFullVersion();

        try {
            while (true) {
#ifndef UPNPDISCOVER_SUCCESS
                /* miniupnpc 1.5 */
                r = UPNP_AddPortMapping(urls.controlURL, data.first.servicetype,
                                    port.c_str(), port.c_str(), lanaddr, strDesc.c_str(), "TCP", 0);
#else
                /* miniupnpc 1.6 */
                r = UPNP_AddPortMapping(urls.controlURL, data.first.servicetype,
                                    port.c_str(), port.c_str(), lanaddr, strDesc.c_str(), "TCP", 0, "0");
#endif

                if(r!=UPNPCOMMAND_SUCCESS)
                    LogPrintf("AddPortMapping(%s, %s, %s) failed with code %d (%s)\n",
                        port, port, lanaddr, r, strupnperror(r));
                else
                    LogPrintf("UPnP Port Mapping successful.\n");

                MilliSleep(20*60*1000); // Refresh every 20 minutes
            }
        }
        catch (const boost::thread_interrupted&)
        {
            r = UPNP_DeletePortMapping(urls.controlURL, data.first.servicetype, port.c_str(), "TCP", 0);
            LogPrintf("UPNP_DeletePortMapping() returned: %d\n", r);
            freeUPNPDevlist(devlist); devlist = 0;
            FreeUPNPUrls(&urls);
            throw;
        }
    } else {
        LogPrintf("No valid UPnP IGDs found\n");
        freeUPNPDevlist(devlist); devlist = 0;
        if (r != 0)
            FreeUPNPUrls(&urls);
    }
}

void MapPort(bool fUseUPnP)
{
    static boost::thread* upnp_thread = NULL;

    if (fUseUPnP)
    {
        if (upnp_thread) {
            upnp_thread->interrupt();
            upnp_thread->join();
            delete upnp_thread;
        }
        upnp_thread = new boost::thread(boost::bind(&TraceThread<void (*)()>, "upnp", &ThreadMapPort));
    }
    else if (upnp_thread) {
        upnp_thread->interrupt();
        upnp_thread->join();
        delete upnp_thread;
        upnp_thread = NULL;
    }
}

#else
void MapPort(bool)
{
    // Intentionally left blank.
}
#endif






void ThreadDNSAddressSeed()
{
    // goal: only query DNS seeds if address need is acute
    if ((addrman.size() > 0) &&
        (!GetBoolArg("-forcednsseed", DEFAULT_FORCEDNSSEED))) {
        MilliSleep(11 * 1000);

        LOCK(cs_vNodes);
        if (vNodes.size() >= 2) {
            LogPrintf("P2P peers available. Skipped DNS seeding.\n");
            return;
        }
    }

    const vector<CDNSSeedData> &vSeeds = Params().DNSSeeds();
    int found = 0;

    LogPrintf("Loading addresses from DNS seeds (could take a while)\n");

    BOOST_FOREACH(const CDNSSeedData &seed, vSeeds) {
        if (HaveNameProxy()) {
            AddOneShot(seed.host);
        } else {
            vector<CNetAddr> vIPs;
            vector<CAddress> vAdd;
            if (LookupHost(seed.host.c_str(), vIPs))
            {
                BOOST_FOREACH(const CNetAddr& ip, vIPs)
                {
                    int nOneDay = 24*3600;
                    CAddress addr = CAddress(CService(ip, Params().GetDefaultPort()));
                    addr.nTime = GetTime() - 3*nOneDay - GetRand(4*nOneDay); // use a random age between 3 and 7 days old
                    vAdd.push_back(addr);
                    found++;
                }
            }
            addrman.Add(vAdd, CNetAddr(seed.name, true));
        }
    }

    LogPrintf("%d addresses found from DNS seeds\n", found);
}












void DumpAddresses()
{
    int64_t nStart = GetTimeMillis();

    CAddrDB adb;
    adb.Write(addrman);

    LogPrint("net", "Flushed %d addresses to peers.dat  %dms\n",
           addrman.size(), GetTimeMillis() - nStart);
}

void DumpData()
{
    DumpAddresses();
    DumpBanlist();
}

void static ProcessOneShot()
{
    string strDest;
    {
        LOCK(cs_vOneShots);
        if (vOneShots.empty())
            return;
        strDest = vOneShots.front();
        vOneShots.pop_front();
    }
    CAddress addr;
    CSemaphoreGrant grant(*semOutbound, true);
    if (grant) {
        if (!OpenNetworkConnection(addr, &grant, strDest.c_str(), true))
            AddOneShot(strDest);
    }
}

void ThreadOpenConnections()
{
    // Connect to specific addresses
    if (mapArgs.count("-connect") && mapMultiArgs["-connect"].size() > 0)
    {
        for (int64_t nLoop = 0;; nLoop++)
        {
            ProcessOneShot();
            BOOST_FOREACH(const std::string& strAddr, mapMultiArgs["-connect"])
            {
                CAddress addr;
                OpenNetworkConnection(addr, NULL, strAddr.c_str());
                for (int i = 0; i < 10 && i < nLoop; i++)
                {
                    MilliSleep(500);
                }
            }
            MilliSleep(500);
        }
    }

    // Initiate network connections
    int64_t nStart = GetTime();
    while (true)
    {
        ProcessOneShot();

        MilliSleep(500);

        CSemaphoreGrant grant(*semOutbound);
        boost::this_thread::interruption_point();

        // Add seed nodes if DNS seeds are all down (an infrastructure attack?).
        if (addrman.size() == 0 && (GetTime() - nStart > 60)) {
            static bool done = false;
            if (!done) {
                LogPrintf("Adding fixed seed nodes as DNS doesn't seem to be available.\n");
                addrman.Add(convertSeed6(Params().FixedSeeds()), CNetAddr("127.0.0.1"));
                done = true;
            }
        }

        //
        // Choose an address to connect to based on most recently seen
        //
        CAddress addrConnect;

        // Only connect out to one peer per network group (/16 for IPv4).
        // Do this here so we don't have to critsect vNodes inside mapAddresses critsect.
        int nOutbound = 0;
        set<vector<unsigned char> > setConnected;
        {
            LOCK(cs_vNodes);
            BOOST_FOREACH(CNode* pnode, vNodes) {
                if (!pnode->fInbound) {
                    setConnected.insert(pnode->addr.GetGroup());
                    nOutbound++;
                }
            }
        }

        int64_t nANow = GetAdjustedTime();

        int nTries = 0;
        while (true)
        {
            CAddrInfo addr = addrman.Select();

            // if we selected an invalid address, restart
            if (!addr.IsValid() || setConnected.count(addr.GetGroup()) || IsLocal(addr))
                break;

            // If we didn't find an appropriate destination after trying 100 addresses fetched from addrman,
            // stop this loop, and let the outer loop run again (which sleeps, adds seed nodes, recalculates
            // already-connected network ranges, ...) before trying new addrman addresses.
            nTries++;
            if (nTries > 100)
                break;

            if (IsLimited(addr))
                continue;

            // only consider very recently tried nodes after 30 failed attempts
            if (nANow - addr.nLastTry < 600 && nTries < 30)
                continue;

            // do not allow non-default ports, unless after 50 invalid addresses selected already
            if (addr.GetPort() != Params().GetDefaultPort() && nTries < 50)
                continue;

            addrConnect = addr;
            break;
        }

        if (addrConnect.IsValid())
            OpenNetworkConnection(addrConnect, &grant);
    }
}

void ThreadOpenAddedConnections()
{
    {
        LOCK(cs_vAddedNodes);
        vAddedNodes = mapMultiArgs["-addnode"];
    }

    if (HaveNameProxy()) {
        while(true) {
            list<string> lAddresses(0);
            {
                LOCK(cs_vAddedNodes);
                BOOST_FOREACH(const std::string& strAddNode, vAddedNodes)
                    lAddresses.push_back(strAddNode);
            }
            BOOST_FOREACH(const std::string& strAddNode, lAddresses) {
                CAddress addr;
                CSemaphoreGrant grant(*semOutbound);
                OpenNetworkConnection(addr, &grant, strAddNode.c_str());
                MilliSleep(500);
            }
            MilliSleep(120000); // Retry every 2 minutes
        }
    }

    for (unsigned int i = 0; true; i++)
    {
        list<string> lAddresses(0);
        {
            LOCK(cs_vAddedNodes);
            BOOST_FOREACH(const std::string& strAddNode, vAddedNodes)
                lAddresses.push_back(strAddNode);
        }

        list<vector<CService> > lservAddressesToAdd(0);
        BOOST_FOREACH(const std::string& strAddNode, lAddresses) {
            vector<CService> vservNode(0);
            if(Lookup(strAddNode.c_str(), vservNode, Params().GetDefaultPort(), fNameLookup, 0))
            {
                lservAddressesToAdd.push_back(vservNode);
                {
                    LOCK(cs_setservAddNodeAddresses);
                    BOOST_FOREACH(const CService& serv, vservNode)
                        setservAddNodeAddresses.insert(serv);
                }
            }
        }
        // Attempt to connect to each IP for each addnode entry until at least one is successful per addnode entry
        // (keeping in mind that addnode entries can have many IPs if fNameLookup)
        {
            LOCK(cs_vNodes);
            BOOST_FOREACH(CNode* pnode, vNodes)
                for (list<vector<CService> >::iterator it = lservAddressesToAdd.begin(); it != lservAddressesToAdd.end(); it++)
                    BOOST_FOREACH(const CService& addrNode, *(it))
                        if (pnode->addr == addrNode)
                        {
                            it = lservAddressesToAdd.erase(it);
                            it--;
                            break;
                        }
        }
        BOOST_FOREACH(vector<CService>& vserv, lservAddressesToAdd)
        {
            CSemaphoreGrant grant(*semOutbound);
            OpenNetworkConnection(CAddress(vserv[i % vserv.size()]), &grant);
            MilliSleep(500);
        }
        MilliSleep(120000); // Retry every 2 minutes
    }
}

// if successful, this moves the passed grant to the constructed node
bool OpenNetworkConnection(const CAddress& addrConnect, CSemaphoreGrant *grantOutbound, const char *pszDest, bool fOneShot)
{
    //
    // Initiate outbound network connection
    //
    boost::this_thread::interruption_point();
    if (!pszDest) {
        if (IsLocal(addrConnect) ||
            FindNode((CNetAddr)addrConnect) || CNode::IsBanned(addrConnect) ||
            FindNode(addrConnect.ToStringIPPort()))
            return false;
    } else if (FindNode(std::string(pszDest)))
        return false;

    CNode* pnode = ConnectNode(addrConnect, pszDest);
    boost::this_thread::interruption_point();

    if (!pnode)
        return false;
    if (grantOutbound)
        grantOutbound->MoveTo(pnode->grantOutbound);
    pnode->fNetworkNode = true;
    if (fOneShot)
        pnode->fOneShot = true;

    return true;
}


void ThreadMessageHandler()
{
    boost::mutex condition_mutex;
    boost::unique_lock<boost::mutex> lock(condition_mutex);

    SetThreadPriority(THREAD_PRIORITY_BELOW_NORMAL);
    while (true)
    {
        vector<CNode*> vNodesCopy;
        {
            LOCK(cs_vNodes);
            vNodesCopy = vNodes;
            BOOST_FOREACH(CNode* pnode, vNodesCopy) {
                pnode->AddRef();
            }
        }

        bool fSleep = true;

        BOOST_FOREACH(CNode* pnode, vNodesCopy)
        {
            if (pnode->fDisconnect)
                continue;

            // Receive messages
            {
                TRY_LOCK(pnode->cs_vRecvMsg, lockRecv);
                if (lockRecv)
                {
                    if (!g_signals.ProcessMessages(pnode))
                        pnode->CloseSocketDisconnect();

                    if (pnode->nSendSize < SendBufferSize())
                    {
                        if (!pnode->vRecvGetData.empty() || (!pnode->vRecvMsg.empty() && pnode->vRecvMsg[0].complete()))
                        {
                            fSleep = false;
                        }
                    }
                }
            }
            boost::this_thread::interruption_point();

            // Send messages
            {
                TRY_LOCK(pnode->cs_vSend, lockSend);
                if (lockSend)
                    g_signals.SendMessages(pnode);
            }
            boost::this_thread::interruption_point();
        }

        {
            LOCK(cs_vNodes);
            BOOST_FOREACH(CNode* pnode, vNodesCopy)
                pnode->Release();
        }

        if (fSleep)
            messageHandlerCondition.timed_wait(lock, boost::posix_time::microsec_clock::universal_time() + boost::posix_time::milliseconds(100));
    }
}






bool BindListenPort(const CService &addrBind, string& strError, bool fWhitelisted)
{
    strError = "";
    int nOne = 1;

    // Create socket for listening for incoming connections
    struct sockaddr_storage sockaddr;
    socklen_t len = sizeof(sockaddr);
    if (!addrBind.GetSockAddr((struct sockaddr*)&sockaddr, &len))
    {
        strError = strprintf("Error: Bind address family for %s not supported", addrBind.ToString());
        LogPrintf("%s\n", strError);
        return false;
    }

    SOCKET hListenSocket = socket(((struct sockaddr*)&sockaddr)->sa_family, SOCK_STREAM, IPPROTO_TCP);
    if (hListenSocket == INVALID_SOCKET)
    {
        strError = strprintf("Error: Couldn't open socket for incoming connections (socket returned error %s)", NetworkErrorString(WSAGetLastError()));
        LogPrintf("%s\n", strError);
        return false;
    }
    if (!IsSelectableSocket(hListenSocket))
    {
        strError = "Error: Couldn't create a listenable socket for incoming connections";
        LogPrintf("%s\n", strError);
        return false;
    }


#ifndef WIN32
#ifdef SO_NOSIGPIPE
    // Different way of disabling SIGPIPE on BSD
    setsockopt(hListenSocket, SOL_SOCKET, SO_NOSIGPIPE, (void*)&nOne, sizeof(int));
#endif
    // Allow binding if the port is still in TIME_WAIT state after
    // the program was closed and restarted.
    setsockopt(hListenSocket, SOL_SOCKET, SO_REUSEADDR, (void*)&nOne, sizeof(int));
    // Disable Nagle's algorithm
    setsockopt(hListenSocket, IPPROTO_TCP, TCP_NODELAY, (void*)&nOne, sizeof(int));
#else
    setsockopt(hListenSocket, SOL_SOCKET, SO_REUSEADDR, (const char*)&nOne, sizeof(int));
    setsockopt(hListenSocket, IPPROTO_TCP, TCP_NODELAY, (const char*)&nOne, sizeof(int));
#endif

    // Set to non-blocking, incoming connections will also inherit this
    if (!SetSocketNonBlocking(hListenSocket, true)) {
        strError = strprintf("BindListenPort: Setting listening socket to non-blocking failed, error %s\n", NetworkErrorString(WSAGetLastError()));
        LogPrintf("%s\n", strError);
        return false;
    }

    // some systems don't have IPV6_V6ONLY but are always v6only; others do have the option
    // and enable it by default or not. Try to enable it, if possible.
    if (addrBind.IsIPv6()) {
#ifdef IPV6_V6ONLY
#ifdef WIN32
        setsockopt(hListenSocket, IPPROTO_IPV6, IPV6_V6ONLY, (const char*)&nOne, sizeof(int));
#else
        setsockopt(hListenSocket, IPPROTO_IPV6, IPV6_V6ONLY, (void*)&nOne, sizeof(int));
#endif
#endif
#ifdef WIN32
        int nProtLevel = PROTECTION_LEVEL_UNRESTRICTED;
        setsockopt(hListenSocket, IPPROTO_IPV6, IPV6_PROTECTION_LEVEL, (const char*)&nProtLevel, sizeof(int));
#endif
    }

    if (::bind(hListenSocket, (struct sockaddr*)&sockaddr, len) == SOCKET_ERROR)
    {
        int nErr = WSAGetLastError();
        if (nErr == WSAEADDRINUSE)
            strError = strprintf(_("Unable to bind to %s on this computer. Bitcoin Core is probably already running."), addrBind.ToString());
        else
            strError = strprintf(_("Unable to bind to %s on this computer (bind returned error %s)"), addrBind.ToString(), NetworkErrorString(nErr));
        LogPrintf("%s\n", strError);
        CloseSocket(hListenSocket);
        return false;
    }
    LogPrintf("Bound to %s\n", addrBind.ToString());

    // Listen for incoming connections
    if (listen(hListenSocket, SOMAXCONN) == SOCKET_ERROR)
    {
        strError = strprintf(_("Error: Listening for incoming connections failed (listen returned error %s)"), NetworkErrorString(WSAGetLastError()));
        LogPrintf("%s\n", strError);
        CloseSocket(hListenSocket);
        return false;
    }

    vhListenSocket.push_back(ListenSocket(hListenSocket, fWhitelisted));

    if (addrBind.IsRoutable() && fDiscover && !fWhitelisted)
        AddLocal(addrBind, LOCAL_BIND);

    return true;
}

void static Discover(boost::thread_group& threadGroup)
{
    if (!fDiscover)
        return;

#ifdef WIN32
    // Get local host IP
    char pszHostName[256] = "";
    if (gethostname(pszHostName, sizeof(pszHostName)) != SOCKET_ERROR)
    {
        vector<CNetAddr> vaddr;
        if (LookupHost(pszHostName, vaddr))
        {
            BOOST_FOREACH (const CNetAddr &addr, vaddr)
            {
                if (AddLocal(addr, LOCAL_IF))
                    LogPrintf("%s: %s - %s\n", __func__, pszHostName, addr.ToString());
            }
        }
    }
#else
    // Get local host ip
    struct ifaddrs* myaddrs;
    if (getifaddrs(&myaddrs) == 0)
    {
        for (struct ifaddrs* ifa = myaddrs; ifa != NULL; ifa = ifa->ifa_next)
        {
            if (ifa->ifa_addr == NULL) continue;
            if ((ifa->ifa_flags & IFF_UP) == 0) continue;
            if (strcmp(ifa->ifa_name, "lo") == 0) continue;
            if (strcmp(ifa->ifa_name, "lo0") == 0) continue;
            if (ifa->ifa_addr->sa_family == AF_INET)
            {
                struct sockaddr_in* s4 = (struct sockaddr_in*)(ifa->ifa_addr);
                CNetAddr addr(s4->sin_addr);
                if (AddLocal(addr, LOCAL_IF))
                    LogPrintf("%s: IPv4 %s: %s\n", __func__, ifa->ifa_name, addr.ToString());
            }
            else if (ifa->ifa_addr->sa_family == AF_INET6)
            {
                struct sockaddr_in6* s6 = (struct sockaddr_in6*)(ifa->ifa_addr);
                CNetAddr addr(s6->sin6_addr);
                if (AddLocal(addr, LOCAL_IF))
                    LogPrintf("%s: IPv6 %s: %s\n", __func__, ifa->ifa_name, addr.ToString());
            }
        }
        freeifaddrs(myaddrs);
    }
#endif
}

void StartNode(boost::thread_group& threadGroup, CScheduler& scheduler)
{
    uiInterface.InitMessage(_("Loading addresses..."));
    // Load addresses from peers.dat
    int64_t nStart = GetTimeMillis();
    {
        CAddrDB adb;
        if (adb.Read(addrman))
            LogPrintf("Loaded %i addresses from peers.dat  %dms\n", addrman.size(), GetTimeMillis() - nStart);
        else
            LogPrintf("Invalid or missing peers.dat; recreating\n");
    }

    uiInterface.InitMessage(_("Loading banlist..."));
    // Load addresses from banlist.dat
    nStart = GetTimeMillis();
    CBanDB bandb;
    banmap_t banmap;
    if (bandb.Read(banmap)) {
        CNode::SetBanned(banmap); // thread save setter
        CNode::SetBannedSetDirty(false); // no need to write down, just read data
        CNode::SweepBanned(); // sweep out unused entries

        LogPrint("net", "Loaded %d banned node ips/subnets from banlist.dat  %dms\n",
            banmap.size(), GetTimeMillis() - nStart);
    } else
        LogPrintf("Invalid or missing banlist.dat; recreating\n");

    fAddressesInitialized = true;

    if (semOutbound == NULL) {
        // initialize semaphore
        int nMaxOutbound = std::min(MAX_OUTBOUND_CONNECTIONS, nMaxConnections);
        semOutbound = new CSemaphore(nMaxOutbound);
    }

    if (pnodeLocalHost == NULL)
        pnodeLocalHost = new CNode(INVALID_SOCKET, CAddress(CService("127.0.0.1", 0), nLocalServices));

    Discover(threadGroup);

    //
    // Start threads
    //

    if (!GetBoolArg("-dnsseed", true))
        LogPrintf("DNS seeding disabled\n");
    else
        threadGroup.create_thread(boost::bind(&TraceThread<void (*)()>, "dnsseed", &ThreadDNSAddressSeed));

    // Map ports with UPnP
    MapPort(GetBoolArg("-upnp", DEFAULT_UPNP));

    // Send and receive from sockets, accept connections
    threadGroup.create_thread(boost::bind(&TraceThread<void (*)()>, "net", &ThreadSocketHandler));

    // Initiate outbound connections from -addnode
    threadGroup.create_thread(boost::bind(&TraceThread<void (*)()>, "addcon", &ThreadOpenAddedConnections));

    // Initiate outbound connections
    threadGroup.create_thread(boost::bind(&TraceThread<void (*)()>, "opencon", &ThreadOpenConnections));

    // Process messages
    threadGroup.create_thread(boost::bind(&TraceThread<void (*)()>, "msghand", &ThreadMessageHandler));

    // Dump network addresses
    scheduler.scheduleEvery(&DumpData, DUMP_ADDRESSES_INTERVAL);
}

bool StopNode()
{
    LogPrintf("StopNode()\n");
    MapPort(false);
    if (semOutbound)
        for (int i=0; i<MAX_OUTBOUND_CONNECTIONS; i++)
            semOutbound->post();

    if (fAddressesInitialized)
    {
        DumpData();
        fAddressesInitialized = false;
    }

    return true;
}

class CNetCleanup
{
public:
    CNetCleanup() {}

    ~CNetCleanup()
    {
        // Close sockets
        BOOST_FOREACH(CNode* pnode, vNodes)
            if (pnode->hSocket != INVALID_SOCKET)
                CloseSocket(pnode->hSocket);
        BOOST_FOREACH(ListenSocket& hListenSocket, vhListenSocket)
            if (hListenSocket.socket != INVALID_SOCKET)
                if (!CloseSocket(hListenSocket.socket))
                    LogPrintf("CloseSocket(hListenSocket) failed with error %s\n", NetworkErrorString(WSAGetLastError()));

        // clean up some globals (to help leak detection)
        BOOST_FOREACH(CNode *pnode, vNodes)
            delete pnode;
        BOOST_FOREACH(CNode *pnode, vNodesDisconnected)
            delete pnode;
        vNodes.clear();
        vNodesDisconnected.clear();
        vhListenSocket.clear();
        delete semOutbound;
        semOutbound = NULL;
        delete pnodeLocalHost;
        pnodeLocalHost = NULL;

#ifdef WIN32
        // Shutdown Windows Sockets
        WSACleanup();
#endif
    }
}
instance_of_cnetcleanup;







void RelayTransaction(const CTransaction& tx)
{
    CDataStream ss(SER_NETWORK, PROTOCOL_VERSION);
    ss.reserve(10000);
    ss << tx;
    RelayTransaction(tx, ss);
}

void RelayTransaction(const CTransaction& tx, const CDataStream& ss)
{
    CInv inv(MSG_TX, tx.GetHash());
    {
        LOCK(cs_mapRelay);
        // Expire old relay messages
        while (!vRelayExpiration.empty() && vRelayExpiration.front().first < GetTime())
        {
            mapRelay.erase(vRelayExpiration.front().second);
            vRelayExpiration.pop_front();
        }

        // Save original serialized message so newer versions are preserved
        mapRelay.insert(std::make_pair(inv, ss));
        vRelayExpiration.push_back(std::make_pair(GetTime() + 15 * 60, inv));
    }
    LOCK(cs_vNodes);
    BOOST_FOREACH(CNode* pnode, vNodes)
    {
        if(!pnode->fRelayTxes)
            continue;
        LOCK(pnode->cs_filter);
        if (pnode->pfilter)
        {
            if (pnode->pfilter->IsRelevantAndUpdate(tx))
                pnode->PushInventory(inv);
        } else
            pnode->PushInventory(inv);
    }
}

void CNode::RecordBytesRecv(uint64_t bytes)
{
    LOCK(cs_totalBytesRecv);
    nTotalBytesRecv += bytes;
}

void CNode::RecordBytesSent(uint64_t bytes)
{
    LOCK(cs_totalBytesSent);
    nTotalBytesSent += bytes;

    uint64_t now = GetTime();
    if (nMaxOutboundCycleStartTime + nMaxOutboundTimeframe < now)
    {
        // timeframe expired, reset cycle
        nMaxOutboundCycleStartTime = now;
        nMaxOutboundTotalBytesSentInCycle = 0;
    }

    // TODO, exclude whitebind peers
    nMaxOutboundTotalBytesSentInCycle += bytes;
}

void CNode::SetMaxOutboundTarget(uint64_t limit)
{
    LOCK(cs_totalBytesSent);
    uint64_t recommendedMinimum = (nMaxOutboundTimeframe / 600) * MAX_BLOCK_SIZE;
    nMaxOutboundLimit = limit;

    if (limit > 0 && limit < recommendedMinimum)
        LogPrintf("Max outbound target is very small (%s bytes) and will be overshot. Recommended minimum is %s bytes.\n", nMaxOutboundLimit, recommendedMinimum);
}

uint64_t CNode::GetMaxOutboundTarget()
{
    LOCK(cs_totalBytesSent);
    return nMaxOutboundLimit;
}

uint64_t CNode::GetMaxOutboundTimeframe()
{
    LOCK(cs_totalBytesSent);
    return nMaxOutboundTimeframe;
}

uint64_t CNode::GetMaxOutboundTimeLeftInCycle()
{
    LOCK(cs_totalBytesSent);
    if (nMaxOutboundLimit == 0)
        return 0;

    if (nMaxOutboundCycleStartTime == 0)
        return nMaxOutboundTimeframe;

    uint64_t cycleEndTime = nMaxOutboundCycleStartTime + nMaxOutboundTimeframe;
    uint64_t now = GetTime();
    return (cycleEndTime < now) ? 0 : cycleEndTime - GetTime();
}

void CNode::SetMaxOutboundTimeframe(uint64_t timeframe)
{
    LOCK(cs_totalBytesSent);
    if (nMaxOutboundTimeframe != timeframe)
    {
        // reset measure-cycle in case of changing
        // the timeframe
        nMaxOutboundCycleStartTime = GetTime();
    }
    nMaxOutboundTimeframe = timeframe;
}

bool CNode::OutboundTargetReached(bool historicalBlockServingLimit)
{
    LOCK(cs_totalBytesSent);
    if (nMaxOutboundLimit == 0)
        return false;

    if (historicalBlockServingLimit)
    {
        // keep a large enought buffer to at least relay each block once
        uint64_t timeLeftInCycle = GetMaxOutboundTimeLeftInCycle();
        uint64_t buffer = timeLeftInCycle / 600 * MAX_BLOCK_SIZE;
        if (buffer >= nMaxOutboundLimit || nMaxOutboundTotalBytesSentInCycle >= nMaxOutboundLimit - buffer)
            return true;
    }
    else if (nMaxOutboundTotalBytesSentInCycle >= nMaxOutboundLimit)
        return true;

    return false;
}

uint64_t CNode::GetOutboundTargetBytesLeft()
{
    LOCK(cs_totalBytesSent);
    if (nMaxOutboundLimit == 0)
        return 0;

    return (nMaxOutboundTotalBytesSentInCycle >= nMaxOutboundLimit) ? 0 : nMaxOutboundLimit - nMaxOutboundTotalBytesSentInCycle;
}

uint64_t CNode::GetTotalBytesRecv()
{
    LOCK(cs_totalBytesRecv);
    return nTotalBytesRecv;
}

uint64_t CNode::GetTotalBytesSent()
{
    LOCK(cs_totalBytesSent);
    return nTotalBytesSent;
}

void CNode::Fuzz(int nChance)
{
    if (!fSuccessfullyConnected) return; // Don't fuzz initial handshake
    if (GetRand(nChance) != 0) return; // Fuzz 1 of every nChance messages

    switch (GetRand(3))
    {
    case 0:
        // xor a random byte with a random value:
        if (!ssSend.empty()) {
            CDataStream::size_type pos = GetRand(ssSend.size());
            ssSend[pos] ^= (unsigned char)(GetRand(256));
        }
        break;
    case 1:
        // delete a random byte:
        if (!ssSend.empty()) {
            CDataStream::size_type pos = GetRand(ssSend.size());
            ssSend.erase(ssSend.begin()+pos);
        }
        break;
    case 2:
        // insert a random byte at a random position
        {
            CDataStream::size_type pos = GetRand(ssSend.size());
            char ch = (char)GetRand(256);
            ssSend.insert(ssSend.begin()+pos, ch);
        }
        break;
    }
    // Chance of more than one change half the time:
    // (more changes exponentially less likely):
    Fuzz(2);
}

//
// CAddrDB
//

CAddrDB::CAddrDB()
{
    pathAddr = GetDataDir() / "peers.dat";
}

bool CAddrDB::Write(const CAddrMan& addr)
{
    // Generate random temporary filename
    unsigned short randv = 0;
    GetRandBytes((unsigned char*)&randv, sizeof(randv));
    std::string tmpfn = strprintf("peers.dat.%04x", randv);

    // serialize addresses, checksum data up to that point, then append csum
    CDataStream ssPeers(SER_DISK, CLIENT_VERSION);
    ssPeers << FLATDATA(Params().MessageStart());
    ssPeers << addr;
    uint256 hash = Hash(ssPeers.begin(), ssPeers.end());
    ssPeers << hash;

    // open temp output file, and associate with CAutoFile
    boost::filesystem::path pathTmp = GetDataDir() / tmpfn;
    FILE *file = fopen(pathTmp.string().c_str(), "wb");
    CAutoFile fileout(file, SER_DISK, CLIENT_VERSION);
    if (fileout.IsNull())
        return error("%s: Failed to open file %s", __func__, pathTmp.string());

    // Write and commit header, data
    try {
        fileout << ssPeers;
    }
    catch (const std::exception& e) {
        return error("%s: Serialize or I/O error - %s", __func__, e.what());
    }
    FileCommit(fileout.Get());
    fileout.fclose();

    // replace existing peers.dat, if any, with new peers.dat.XXXX
    if (!RenameOver(pathTmp, pathAddr))
        return error("%s: Rename-into-place failed", __func__);

    return true;
}

bool CAddrDB::Read(CAddrMan& addr)
{
    // open input file, and associate with CAutoFile
    FILE *file = fopen(pathAddr.string().c_str(), "rb");
    CAutoFile filein(file, SER_DISK, CLIENT_VERSION);
    if (filein.IsNull())
        return error("%s: Failed to open file %s", __func__, pathAddr.string());

    // use file size to size memory buffer
    uint64_t fileSize = boost::filesystem::file_size(pathAddr);
    uint64_t dataSize = 0;
    // Don't try to resize to a negative number if file is small
    if (fileSize >= sizeof(uint256))
        dataSize = fileSize - sizeof(uint256);
    vector<unsigned char> vchData;
    vchData.resize(dataSize);
    uint256 hashIn;

    // read data and checksum from file
    try {
        filein.read((char *)&vchData[0], dataSize);
        filein >> hashIn;
    }
    catch (const std::exception& e) {
        return error("%s: Deserialize or I/O error - %s", __func__, e.what());
    }
    filein.fclose();

    CDataStream ssPeers(vchData, SER_DISK, CLIENT_VERSION);

    // verify stored checksum matches input data
    uint256 hashTmp = Hash(ssPeers.begin(), ssPeers.end());
    if (hashIn != hashTmp)
        return error("%s: Checksum mismatch, data corrupted", __func__);

    unsigned char pchMsgTmp[4];
    try {
        // de-serialize file header (network specific magic number) and ..
        ssPeers >> FLATDATA(pchMsgTmp);

        // ... verify the network matches ours
        if (memcmp(pchMsgTmp, Params().MessageStart(), sizeof(pchMsgTmp)))
            return error("%s: Invalid network magic number", __func__);

        // de-serialize address data into one CAddrMan object
        ssPeers >> addr;
    }
    catch (const std::exception& e) {
        return error("%s: Deserialize or I/O error - %s", __func__, e.what());
    }

    return true;
}

unsigned int ReceiveFloodSize() { return 1000*GetArg("-maxreceivebuffer", DEFAULT_MAXRECEIVEBUFFER); }
unsigned int SendBufferSize() { return 1000*GetArg("-maxsendbuffer", DEFAULT_MAXSENDBUFFER); }

CNode::CNode(SOCKET hSocketIn, const CAddress& addrIn, const std::string& addrNameIn, bool fInboundIn) :
    ssSend(SER_NETWORK, INIT_PROTO_VERSION),
    addrKnown(5000, 0.001),
    filterInventoryKnown(50000, 0.000001)
{
    nServices = 0;
    hSocket = hSocketIn;
    nRecvVersion = INIT_PROTO_VERSION;
    nLastSend = 0;
    nLastRecv = 0;
    nSendBytes = 0;
    nRecvBytes = 0;
    nTimeConnected = GetTime();
    nTimeOffset = 0;
    addr = addrIn;
    addrName = addrNameIn == "" ? addr.ToStringIPPort() : addrNameIn;
    nVersion = 0;
    strSubVer = "";
    fWhitelisted = false;
    fOneShot = false;
    fClient = false; // set by version message
    fInbound = fInboundIn;
    fNetworkNode = false;
    fSuccessfullyConnected = false;
    fDisconnect = false;
    nRefCount = 0;
    nSendSize = 0;
    nSendOffset = 0;
    hashContinue = uint256();
    nStartingHeight = -1;
    filterInventoryKnown.reset();
    fGetAddr = false;
    nNextLocalAddrSend = 0;
    nNextAddrSend = 0;
    nNextInvSend = 0;
    fRelayTxes = false;
    pfilter = new CBloomFilter();
    nPingNonceSent = 0;
    nPingUsecStart = 0;
    nPingUsecTime = 0;
    fPingQueued = false;
    nMinPingUsecTime = std::numeric_limits<int64_t>::max();
    BOOST_FOREACH(const std::string &msg, getAllNetMessageTypes())
        mapRecvBytesPerMsgCmd[msg] = 0;
    mapRecvBytesPerMsgCmd[NET_MESSAGE_COMMAND_OTHER] = 0;

    {
        LOCK(cs_nLastNodeId);
        id = nLastNodeId++;
    }

    if (fLogIPs)
        LogPrint("net", "Added connection to %s peer=%d\n", addrName, id);
    else
        LogPrint("net", "Added connection peer=%d\n", id);

    // Be shy and don't send version until we hear
    if (hSocket != INVALID_SOCKET && !fInbound)
        PushVersion();

    GetNodeSignals().InitializeNode(GetId(), this);
}

CNode::~CNode()
{
    CloseSocket(hSocket);

    if (pfilter)
        delete pfilter;

    GetNodeSignals().FinalizeNode(GetId());
}

void CNode::AskFor(const CInv& inv)
{
    if (mapAskFor.size() > MAPASKFOR_MAX_SZ || setAskFor.size() > SETASKFOR_MAX_SZ)
        return;
    // a peer may not have multiple non-responded queue positions for a single inv item
    if (!setAskFor.insert(inv.hash).second)
        return;

    // We're using mapAskFor as a priority queue,
    // the key is the earliest time the request can be sent
    int64_t nRequestTime;
    limitedmap<CInv, int64_t>::const_iterator it = mapAlreadyAskedFor.find(inv);
    if (it != mapAlreadyAskedFor.end())
        nRequestTime = it->second;
    else
        nRequestTime = 0;
    LogPrint("net", "askfor %s  %d (%s) peer=%d\n", inv.ToString(), nRequestTime, DateTimeStrFormat("%H:%M:%S", nRequestTime/1000000), id);

    // Make sure not to reuse time indexes to keep things in the same order
    int64_t nNow = GetTimeMicros() - 1000000;
    static int64_t nLastTime;
    ++nLastTime;
    nNow = std::max(nNow, nLastTime);
    nLastTime = nNow;

    // Each retry is 2 minutes after the last
    nRequestTime = std::max(nRequestTime + 2 * 60 * 1000000, nNow);
    if (it != mapAlreadyAskedFor.end())
        mapAlreadyAskedFor.update(it, nRequestTime);
    else
        mapAlreadyAskedFor.insert(std::make_pair(inv, nRequestTime));
    mapAskFor.insert(std::make_pair(nRequestTime, inv));
}

void CNode::BeginMessage(const char* pszCommand) EXCLUSIVE_LOCK_FUNCTION(cs_vSend)
{
    ENTER_CRITICAL_SECTION(cs_vSend);
    assert(ssSend.size() == 0);
    ssSend << CMessageHeader(Params().MessageStart(), pszCommand, 0);
    LogPrint("net", "sending: %s ", SanitizeString(pszCommand));
}

void CNode::AbortMessage() UNLOCK_FUNCTION(cs_vSend)
{
    ssSend.clear();

    LEAVE_CRITICAL_SECTION(cs_vSend);

    LogPrint("net", "(aborted)\n");
}

void CNode::EndMessage(const char* pszCommand) UNLOCK_FUNCTION(cs_vSend)
{
    // The -*messagestest options are intentionally not documented in the help message,
    // since they are only used during development to debug the networking code and are
    // not intended for end-users.
    if (mapArgs.count("-dropmessagestest") && GetRand(GetArg("-dropmessagestest", 2)) == 0)
    {
        LogPrint("net", "dropmessages DROPPING SEND MESSAGE\n");
        AbortMessage();
        return;
    }
    if (mapArgs.count("-fuzzmessagestest"))
        Fuzz(GetArg("-fuzzmessagestest", 10));

    if (ssSend.size() == 0)
    {
        LEAVE_CRITICAL_SECTION(cs_vSend);
        return;
    }
    // Set the size
    unsigned int nSize = ssSend.size() - CMessageHeader::HEADER_SIZE;
    WriteLE32((uint8_t*)&ssSend[CMessageHeader::MESSAGE_SIZE_OFFSET], nSize);

    //log total amount of bytes per command
    mapSendBytesPerMsgCmd[std::string(pszCommand)] += nSize + CMessageHeader::HEADER_SIZE;

    // Set the checksum
    uint256 hash = Hash(ssSend.begin() + CMessageHeader::HEADER_SIZE, ssSend.end());
    unsigned int nChecksum = 0;
    memcpy(&nChecksum, &hash, sizeof(nChecksum));
    assert(ssSend.size () >= CMessageHeader::CHECKSUM_OFFSET + sizeof(nChecksum));
    memcpy((char*)&ssSend[CMessageHeader::CHECKSUM_OFFSET], &nChecksum, sizeof(nChecksum));

    LogPrint("net", "(%d bytes) peer=%d\n", nSize, id);

    std::deque<CSerializeData>::iterator it = vSendMsg.insert(vSendMsg.end(), CSerializeData());
    ssSend.GetAndClear(*it);
    nSendSize += (*it).size();

    // If write queue empty, attempt "optimistic write"
    if (it == vSendMsg.begin())
        SocketSendData(this);

    LEAVE_CRITICAL_SECTION(cs_vSend);
}

//
// CBanDB
//

CBanDB::CBanDB()
{
    pathBanlist = GetDataDir() / "banlist.dat";
}

bool CBanDB::Write(const banmap_t& banSet)
{
    // Generate random temporary filename
    unsigned short randv = 0;
    GetRandBytes((unsigned char*)&randv, sizeof(randv));
    std::string tmpfn = strprintf("banlist.dat.%04x", randv);

    // serialize banlist, checksum data up to that point, then append csum
    CDataStream ssBanlist(SER_DISK, CLIENT_VERSION);
    ssBanlist << FLATDATA(Params().MessageStart());
    ssBanlist << banSet;
    uint256 hash = Hash(ssBanlist.begin(), ssBanlist.end());
    ssBanlist << hash;

    // open temp output file, and associate with CAutoFile
    boost::filesystem::path pathTmp = GetDataDir() / tmpfn;
    FILE *file = fopen(pathTmp.string().c_str(), "wb");
    CAutoFile fileout(file, SER_DISK, CLIENT_VERSION);
    if (fileout.IsNull())
        return error("%s: Failed to open file %s", __func__, pathTmp.string());

    // Write and commit header, data
    try {
        fileout << ssBanlist;
    }
    catch (const std::exception& e) {
        return error("%s: Serialize or I/O error - %s", __func__, e.what());
    }
    FileCommit(fileout.Get());
    fileout.fclose();

    // replace existing banlist.dat, if any, with new banlist.dat.XXXX
    if (!RenameOver(pathTmp, pathBanlist))
        return error("%s: Rename-into-place failed", __func__);

    return true;
}

bool CBanDB::Read(banmap_t& banSet)
{
    // open input file, and associate with CAutoFile
    FILE *file = fopen(pathBanlist.string().c_str(), "rb");
    CAutoFile filein(file, SER_DISK, CLIENT_VERSION);
    if (filein.IsNull())
        return error("%s: Failed to open file %s", __func__, pathBanlist.string());

    // use file size to size memory buffer
    uint64_t fileSize = boost::filesystem::file_size(pathBanlist);
    uint64_t dataSize = 0;
    // Don't try to resize to a negative number if file is small
    if (fileSize >= sizeof(uint256))
        dataSize = fileSize - sizeof(uint256);
    vector<unsigned char> vchData;
    vchData.resize(dataSize);
    uint256 hashIn;

    // read data and checksum from file
    try {
        filein.read((char *)&vchData[0], dataSize);
        filein >> hashIn;
    }
    catch (const std::exception& e) {
        return error("%s: Deserialize or I/O error - %s", __func__, e.what());
    }
    filein.fclose();

    CDataStream ssBanlist(vchData, SER_DISK, CLIENT_VERSION);

    // verify stored checksum matches input data
    uint256 hashTmp = Hash(ssBanlist.begin(), ssBanlist.end());
    if (hashIn != hashTmp)
        return error("%s: Checksum mismatch, data corrupted", __func__);

    unsigned char pchMsgTmp[4];
    try {
        // de-serialize file header (network specific magic number) and ..
        ssBanlist >> FLATDATA(pchMsgTmp);

        // ... verify the network matches ours
        if (memcmp(pchMsgTmp, Params().MessageStart(), sizeof(pchMsgTmp)))
            return error("%s: Invalid network magic number", __func__);

        // de-serialize address data into one CAddrMan object
        ssBanlist >> banSet;
    }
    catch (const std::exception& e) {
        return error("%s: Deserialize or I/O error - %s", __func__, e.what());
    }

    return true;
}

void DumpBanlist()
{
    CNode::SweepBanned(); // clean unused entries (if bantime has expired)

    if (!CNode::BannedSetIsDirty())
        return;

    int64_t nStart = GetTimeMillis();

    CBanDB bandb;
    banmap_t banmap;
    CNode::GetBanned(banmap);
    if (bandb.Write(banmap))
        CNode::SetBannedSetDirty(false);

    LogPrint("net", "Flushed %d banned node ips/subnets to banlist.dat  %dms\n",
<<<<<<< HEAD
        banmap.size(), GetTimeMillis() - nStart);
=======
             banmap.size(), GetTimeMillis() - nStart);
}

int64_t PoissonNextSend(int64_t nNow, int average_interval_seconds) {
    return nNow + (int64_t)(log1p(GetRand(1ULL << 48) * -0.0000000000000035527136788 /* -1/2^48 */) * average_interval_seconds * -1000000.0 + 0.5);
>>>>>>> c079d79c
}<|MERGE_RESOLUTION|>--- conflicted
+++ resolved
@@ -36,13 +36,9 @@
 #include <boost/filesystem.hpp>
 #include <boost/thread.hpp>
 
-<<<<<<< HEAD
+#include <math.h>
+
 // Dump addresses to peers.dat and banlist.dat every 15 minutes (900s)
-=======
-#include <math.h>
-
-// Dump addresses to peers.dat every 15 minutes (900s)
->>>>>>> c079d79c
 #define DUMP_ADDRESSES_INTERVAL 900
 
 #if !defined(HAVE_MSG_NOSIGNAL) && !defined(MSG_NOSIGNAL)
@@ -2642,13 +2638,9 @@
         CNode::SetBannedSetDirty(false);
 
     LogPrint("net", "Flushed %d banned node ips/subnets to banlist.dat  %dms\n",
-<<<<<<< HEAD
         banmap.size(), GetTimeMillis() - nStart);
-=======
-             banmap.size(), GetTimeMillis() - nStart);
 }
 
 int64_t PoissonNextSend(int64_t nNow, int average_interval_seconds) {
     return nNow + (int64_t)(log1p(GetRand(1ULL << 48) * -0.0000000000000035527136788 /* -1/2^48 */) * average_interval_seconds * -1000000.0 + 0.5);
->>>>>>> c079d79c
 }