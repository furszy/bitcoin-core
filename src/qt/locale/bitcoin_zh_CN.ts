<?xml version="1.0" encoding="utf-8"?>
<!DOCTYPE TS>
<TS version="2.0" language="zh_CN">
<defaultcodec>UTF-8</defaultcodec>
<context>
    <name>AboutDialog</name>
    <message>
        <location filename="../forms/aboutdialog.ui" line="14"/>
        <source>About Bitcoin</source>
        <translation>关于比特币</translation>
    </message>
    <message>
        <location filename="../forms/aboutdialog.ui" line="53"/>
        <source>&lt;b&gt;Bitcoin&lt;/b&gt; version</source>
        <translation>&lt;b&gt;比特币&lt;/b&gt;版本</translation>
    </message>
    <message>
        <location filename="../forms/aboutdialog.ui" line="91"/>
        <source>Copyright © 2009-2012 Bitcoin Developers

This is experimental software.

Distributed under the MIT/X11 software license, see the accompanying file license.txt or http://www.opensource.org/licenses/mit-license.php.

This product includes software developed by the OpenSSL Project for use in the OpenSSL Toolkit (http://www.openssl.org/) and cryptographic software written by Eric Young (eay@cryptsoft.com) and UPnP software written by Thomas Bernard.</source>
        <translation>版权归比特币开发者所有  © 2009-2012

这是一个实验性软件。

Distributed under the MIT/X11 software license, see the accompanying file license.txt or http://www.opensource.org/licenses/mit-license.php.

This product includes software developed by the OpenSSL Project for use in the OpenSSL Toolkit (http://www.openssl.org/) and cryptographic software written by Eric Young (eay@cryptsoft.com) and UPnP software written by Thomas Bernard.</translation>
    </message>
</context>
<context>
    <name>AddressBookPage</name>
    <message>
        <location filename="../forms/addressbookpage.ui" line="14"/>
        <source>Address Book</source>
        <translation>地址簿</translation>
    </message>
    <message>
        <location filename="../forms/addressbookpage.ui" line="20"/>
        <source>These are your Bitcoin addresses for receiving payments.  You may want to give a different one to each sender so you can keep track of who is paying you.</source>
        <translation>这些是你接受支付的比特币地址。当支付时你可以给出不同的地址，以便追踪不同的支付者。</translation>
    </message>
    <message>
        <location filename="../forms/addressbookpage.ui" line="33"/>
        <source>Double-click to edit address or label</source>
        <translation>双击以编辑地址或标签</translation>
    </message>
    <message>
        <location filename="../forms/addressbookpage.ui" line="57"/>
        <source>Create a new address</source>
        <translation>创建新地址</translation>
    </message>
    <message>
        <location filename="../forms/addressbookpage.ui" line="96"/>
        <source>Sign a message to prove you own this address</source>
        <translation>发送签名消息以证明您是该比特币地址的拥有者</translation>
    </message>
    <message>
        <location filename="../forms/addressbookpage.ui" line="110"/>
        <source>Delete the currently selected address from the list. Only sending addresses can be deleted.</source>
        <translation>从列表中删除当前选中地址。只有发送地址可以被删除。</translation>
    </message>
    <message>
        <location filename="../forms/addressbookpage.ui" line="60"/>
        <source>&amp;New Address...</source>
        <translation>&amp;新地址...</translation>
    </message>
    <message>
        <location filename="../forms/addressbookpage.ui" line="71"/>
        <source>Copy the currently selected address to the system clipboard</source>
        <translation>复制当前选中地址到系统剪贴板</translation>
    </message>
    <message>
        <location filename="../forms/addressbookpage.ui" line="74"/>
        <source>&amp;Copy to Clipboard</source>
        <translation>&amp;复制到剪贴板</translation>
    </message>
    <message>
        <location filename="../addressbookpage.cpp" line="286"/>
        <source>Comma separated file (*.csv)</source>
        <translation>逗号分隔文件 (*.csv)</translation>
    </message>
    <message>
        <location filename="../forms/addressbookpage.ui" line="113"/>
        <source>&amp;Delete</source>
        <translation>&amp;删除</translation>
    </message>
    <message>
        <location filename="../forms/addressbookpage.ui" line="99"/>
        <source>&amp;Sign Message</source>
        <translation>&amp;发送签名消息</translation>
    </message>
    <message>
        <location filename="../forms/addressbookpage.ui" line="85"/>
        <source>Show &amp;QR Code</source>
        <translation>显示二维码</translation>
    </message>
    <message>
        <location filename="../addressbookpage.cpp" line="65"/>
        <source>Copy address</source>
        <translation>复制地址</translation>
    </message>
    <message>
        <location filename="../addressbookpage.cpp" line="285"/>
        <source>Export Address Book Data</source>
        <translation>导出地址簿数据</translation>
    </message>
    <message>
        <location filename="../addressbookpage.cpp" line="66"/>
        <source>Copy label</source>
        <translation>复制标签</translation>
    </message>
    <message>
        <location filename="../addressbookpage.cpp" line="67"/>
        <source>Edit</source>
        <translation>编辑</translation>
    </message>
    <message>
        <location filename="../addressbookpage.cpp" line="68"/>
        <source>Delete</source>
        <translation>删除</translation>
    </message>
    <message>
        <location filename="../addressbookpage.cpp" line="299"/>
        <source>Error exporting</source>
        <translation>导出错误</translation>
    </message>
    <message>
        <location filename="../addressbookpage.cpp" line="299"/>
        <source>Could not write to file %1.</source>
        <translation>无法写入文件 %1。</translation>
    </message>
</context>
<context>
    <name>AddressTableModel</name>
    <message>
        <location filename="../addresstablemodel.cpp" line="78"/>
        <source>Address</source>
        <translation>地址</translation>
    </message>
    <message>
        <location filename="../addresstablemodel.cpp" line="78"/>
        <source>Label</source>
        <translation>标签</translation>
    </message>
    <message>
        <location filename="../addresstablemodel.cpp" line="114"/>
        <source>(no label)</source>
        <translation>(没有标签)</translation>
    </message>
</context>
<context>
    <name>AskPassphraseDialog</name>
    <message>
        <location filename="../forms/askpassphrasedialog.ui" line="61"/>
        <source>New passphrase</source>
        <translation>新口令</translation>
    </message>
    <message>
        <location filename="../askpassphrasedialog.cpp" line="101"/>
        <source>Confirm wallet encryption</source>
        <translation>确认加密钱包</translation>
    </message>
    <message>
        <location filename="../askpassphrasedialog.cpp" line="136"/>
        <source>Wallet unlock failed</source>
        <translation>钱包解锁失败</translation>
    </message>
    <message>
        <location filename="../forms/askpassphrasedialog.ui" line="26"/>
        <source>Dialog</source>
        <translation>会话</translation>
    </message>
    <message>
        <location filename="../forms/askpassphrasedialog.ui" line="47"/>
        <source>Enter passphrase</source>
        <translation>输入口令</translation>
    </message>
    <message>
        <location filename="../forms/askpassphrasedialog.ui" line="75"/>
        <source>Repeat new passphrase</source>
        <translation>重复新口令</translation>
    </message>
    <message>
        <location filename="../forms/askpassphrasedialog.ui" line="94"/>
        <source>TextLabel</source>
        <translation>文本标签</translation>
    </message>
    <message>
        <location filename="../askpassphrasedialog.cpp" line="147"/>
        <source>Wallet decryption failed</source>
        <translation>钱包解密失败。</translation>
    </message>
    <message>
        <location filename="../askpassphrasedialog.cpp" line="46"/>
        <source>This operation needs your wallet passphrase to decrypt the wallet.</source>
        <translation>该操作需要您首先使用口令解密钱包。</translation>
    </message>
    <message>
        <location filename="../askpassphrasedialog.cpp" line="112"/>
        <source>Bitcoin will close now to finish the encryption process. Remember that encrypting your wallet cannot fully protect your bitcoins from being stolen by malware infecting your computer.</source>
        <translation>将关闭软件以完成加密过程。 请您谨记：钱包加密并不是万能的，电脑中毒，您的比特币还是有可能丢失。</translation>
    </message>
    <message>
        <location filename="../askpassphrasedialog.cpp" line="118"/>
        <source>Wallet encryption failed due to an internal error. Your wallet was not encrypted.</source>
        <translation>由于一个本地错误，加密钱包操作已经失败。您的钱包没有被加密。</translation>
    </message>
    <message>
        <location filename="../askpassphrasedialog.cpp" line="111"/>
        <location filename="../askpassphrasedialog.cpp" line="160"/>
        <source>Wallet encrypted</source>
        <translation>钱包已加密</translation>
    </message>
    <message>
        <location filename="../askpassphrasedialog.cpp" line="34"/>
        <source>Enter the new passphrase to the wallet.&lt;br/&gt;Please use a passphrase of &lt;b&gt;10 or more random characters&lt;/b&gt;, or &lt;b&gt;eight or more words&lt;/b&gt;.</source>
        <translation>输入钱包的新口令。&lt;br/&gt;使用的口令请至少包含&lt;b&gt;10个以上随机字符&lt;/&gt;，或者是&lt;b&gt;8个以上的单词&lt;/b&gt;。</translation>
    </message>
    <message>
        <location filename="../askpassphrasedialog.cpp" line="38"/>
        <source>This operation needs your wallet passphrase to unlock the wallet.</source>
        <translation>该操作需要您首先使用口令解锁钱包。</translation>
    </message>
    <message>
        <location filename="../askpassphrasedialog.cpp" line="35"/>
        <source>Encrypt wallet</source>
        <translation>加密钱包</translation>
    </message>
    <message>
        <location filename="../askpassphrasedialog.cpp" line="43"/>
        <source>Unlock wallet</source>
        <translation>解锁钱包</translation>
    </message>
    <message>
        <location filename="../askpassphrasedialog.cpp" line="51"/>
        <source>Decrypt wallet</source>
        <translation>解密钱包</translation>
    </message>
    <message>
        <location filename="../askpassphrasedialog.cpp" line="54"/>
        <source>Change passphrase</source>
        <translation>修改口令</translation>
    </message>
    <message>
        <location filename="../askpassphrasedialog.cpp" line="55"/>
        <source>Enter the old and new passphrase to the wallet.</source>
        <translation>请输入钱包的旧口令与新口令。</translation>
    </message>
    <message>
        <location filename="../askpassphrasedialog.cpp" line="102"/>
        <source>WARNING: If you encrypt your wallet and lose your passphrase, you will &lt;b&gt;LOSE ALL OF YOUR BITCOINS&lt;/b&gt;!
Are you sure you wish to encrypt your wallet?</source>
        <translation>警告：如果您加密了您的钱包之后忘记了口令，您将会&lt;b&gt;失去所有的比特币&lt;/b&gt;！
确定要加密钱包吗？</translation>
    </message>
    <message>
        <location filename="../askpassphrasedialog.cpp" line="117"/>
        <location filename="../askpassphrasedialog.cpp" line="124"/>
        <location filename="../askpassphrasedialog.cpp" line="166"/>
        <location filename="../askpassphrasedialog.cpp" line="172"/>
        <source>Wallet encryption failed</source>
        <translation>钱包加密失败</translation>
    </message>
    <message>
        <location filename="../askpassphrasedialog.cpp" line="125"/>
        <location filename="../askpassphrasedialog.cpp" line="173"/>
        <source>The supplied passphrases do not match.</source>
        <translation>口令不匹配。</translation>
    </message>
    <message>
        <location filename="../askpassphrasedialog.cpp" line="137"/>
        <location filename="../askpassphrasedialog.cpp" line="148"/>
        <location filename="../askpassphrasedialog.cpp" line="167"/>
        <source>The passphrase entered for the wallet decryption was incorrect.</source>
        <translation>用于解密钱包的口令不正确。</translation>
    </message>
    <message>
        <location filename="../askpassphrasedialog.cpp" line="208"/>
        <location filename="../askpassphrasedialog.cpp" line="232"/>
        <source>Warning: The Caps Lock key is on.</source>
        <translation>警告：大写锁定键CapsLock开启</translation>
    </message>
    <message>
        <location filename="../askpassphrasedialog.cpp" line="161"/>
        <source>Wallet passphrase was successfully changed.</source>
        <translation>钱包口令修改成功</translation>
    </message>
</context>
<context>
    <name>BitcoinGUI</name>
    <message>
        <location filename="../bitcoingui.cpp" line="198"/>
        <source>Edit the list of stored addresses and labels</source>
        <translation>修改存储的地址和标签列表</translation>
    </message>
    <message>
        <location filename="../bitcoingui.cpp" line="186"/>
        <source>Show general overview of wallet</source>
        <translation>显示钱包概况</translation>
    </message>
    <message>
        <location filename="../bitcoingui.cpp" line="192"/>
        <source>Browse transaction history</source>
        <translation>查看交易历史</translation>
    </message>
    <message>
        <location filename="../bitcoingui.cpp" line="197"/>
        <source>&amp;Address Book</source>
        <translation>&amp;地址簿</translation>
    </message>
    <message>
        <location filename="../bitcoingui.cpp" line="204"/>
        <source>Show the list of addresses for receiving payments</source>
        <translation>显示接收支付的地址列表</translation>
    </message>
    <message>
        <location filename="../bitcoingui.cpp" line="209"/>
        <source>&amp;Send coins</source>
        <translation>&amp;发送货币</translation>
    </message>
    <message>
        <location filename="../bitcoingui.cpp" line="240"/>
        <source>Show information about Bitcoin</source>
        <translation>显示比特币的相关信息</translation>
    </message>
    <message>
        <location filename="../bitcoingui.cpp" line="243"/>
        <source>Show information about Qt</source>
        <translation>显示Qt相关信息</translation>
    </message>
    <message>
        <location filename="../bitcoingui.cpp" line="246"/>
        <source>Modify configuration options for bitcoin</source>
        <translation>修改比特币配置选项</translation>
    </message>
    <message>
        <location filename="../bitcoingui.cpp" line="251"/>
        <source>Export the data in the current tab to a file</source>
        <translation>导出当前数据到文件</translation>
    </message>
    <message>
        <location filename="../bitcoingui.cpp" line="252"/>
        <source>&amp;Encrypt Wallet</source>
        <translation>&amp;加密钱包</translation>
    </message>
    <message>
        <location filename="../bitcoingui.cpp" line="255"/>
        <source>&amp;Backup Wallet</source>
        <translation>&amp;备份钱包</translation>
    </message>
    <message>
        <location filename="../bitcoingui.cpp" line="506"/>
        <source>Synchronizing with network...</source>
        <translation>正在与网络同步...</translation>
    </message>
    <message>
        <location filename="../bitcoingui.cpp" line="281"/>
        <source>&amp;File</source>
        <translation>&amp;文件</translation>
    </message>
    <message>
        <location filename="../bitcoingui.cpp" line="823"/>
        <source>Backup Wallet</source>
        <translation>备份钱包</translation>
    </message>
    <message>
        <location filename="../bitcoingui.cpp" line="253"/>
        <source>Encrypt or decrypt wallet</source>
        <translation>加密或解密钱包</translation>
    </message>
    <message>
        <location filename="../bitcoingui.cpp" line="203"/>
        <source>&amp;Receive coins</source>
        <translation>&amp;收款地址</translation>
    </message>
    <message>
        <location filename="../bitcoingui.cpp" line="185"/>
        <source>&amp;Overview</source>
        <translation>&amp;概况</translation>
    </message>
    <message>
        <location filename="../bitcoingui.cpp" line="191"/>
        <source>&amp;Transactions</source>
        <translation>&amp;交易记录</translation>
    </message>
    <message>
        <location filename="../bitcoingui.cpp" line="239"/>
        <source>&amp;About %1</source>
        <translation>&amp;关于 %1</translation>
    </message>
    <message>
        <location filename="../bitcoingui.cpp" line="303"/>
        <source>Tabs toolbar</source>
        <translation>分页工具栏</translation>
    </message>
    <message>
        <location filename="../bitcoingui.cpp" line="249"/>
        <source>Show or hide the Bitcoin window</source>
        <translation>显示或隐藏比特币客户端窗口</translation>
    </message>
    <message>
        <location filename="../bitcoingui.cpp" line="250"/>
        <source>&amp;Export...</source>
        <translation>&amp;导出...</translation>
    </message>
    <message>
        <location filename="../bitcoingui.cpp" line="235"/>
        <source>E&amp;xit</source>
        <translation>退出</translation>
    </message>
    <message>
        <location filename="../bitcoingui.cpp" line="236"/>
        <source>Quit application</source>
        <translation>退出程序</translation>
    </message>
    <message>
        <location filename="../bitcoingui.cpp" line="245"/>
        <source>&amp;Options...</source>
        <translation>&amp;选项...</translation>
    </message>
    <message>
        <location filename="../bitcoingui.cpp" line="242"/>
        <source>About &amp;Qt</source>
        <translation>关于 &amp;Qt</translation>
    </message>
    <message>
        <location filename="../bitcoingui.cpp" line="296"/>
        <source>&amp;Help</source>
        <translation>&amp;帮助</translation>
    </message>
    <message>
        <location filename="../bitcoingui.cpp" line="314"/>
        <source>Actions toolbar</source>
        <translation>动作工具栏</translation>
    </message>
    <message>
        <location filename="../bitcoingui.cpp" line="248"/>
        <source>Show/Hide &amp;Bitcoin</source>
        <translation>显示/隐藏 比特币客户端</translation>
    </message>
    <message numerus="yes">
        <location filename="../bitcoingui.cpp" line="482"/>
        <source>%n active connection(s) to Bitcoin network</source>
        <translation>
            <numerusform>您连接到比特币网络的连接数量共有%n条</numerusform>
        </translation>
    </message>
    <message numerus="yes">
        <location filename="../bitcoingui.cpp" line="558"/>
        <source>%n day(s) ago</source>
        <translation>
            <numerusform>%n 天前</numerusform>
        </translation>
    </message>
    <message>
        <location filename="../bitcoingui.cpp" line="290"/>
        <source>&amp;Settings</source>
        <translation>&amp;设置</translation>
    </message>
    <message>
        <location filename="../bitcoingui.cpp" line="71"/>
        <source>Bitcoin Wallet</source>
        <translation>比特币钱包</translation>
    </message>
    <message>
        <location filename="../bitcoingui.cpp" line="258"/>
        <source>Change the passphrase used for wallet encryption</source>
        <translation>修改钱包加密口令</translation>
    </message>
    <message>
        <location filename="../bitcoingui.cpp" line="391"/>
        <source>Bitcoin client</source>
        <translation>比特币客户端</translation>
    </message>
    <message>
        <location filename="../bitcoingui.cpp" line="210"/>
        <source>Send coins to a bitcoin address</source>
        <translation>将货币发送到一个比特币地址</translation>
    </message>
    <message>
        <location filename="../bitcoingui.cpp" line="215"/>
        <source>Sign &amp;message</source>
        <translation>发送签名 &amp;消息</translation>
    </message>
    <message>
        <location filename="../bitcoingui.cpp" line="216"/>
        <source>Prove you control an address</source>
        <translation>证明您拥有某个比特币地址</translation>
    </message>
    <message numerus="yes">
        <location filename="../bitcoingui.cpp" line="508"/>
        <source>~%n block(s) remaining</source>
        <translation>
            <numerusform>~还剩 %n 个区块</numerusform>
        </translation>
    </message>
    <message>
        <location filename="../bitcoingui.cpp" line="519"/>
        <source>Downloaded %1 of %2 blocks of transaction history (%3% done).</source>
        <translation>已下载 %2 个交易历史区块中的 %1 个 (完成率 %3% ).</translation>
    </message>
    <message>
        <location filename="../bitcoingui.cpp" line="564"/>
        <source>Up to date</source>
        <translation>最新状态</translation>
    </message>
    <message>
        <location filename="../bitcoingui.cpp" line="569"/>
        <source>Catching up...</source>
        <translation>更新中...</translation>
    </message>
    <message>
        <location filename="../bitcoingui.cpp" line="577"/>
        <source>Last received block was generated %1.</source>
        <translation>最新收到的区块产生于 %1。</translation>
    </message>
    <message>
        <location filename="../bitcoingui.cpp" line="633"/>
        <source>This transaction is over the size limit.  You can still send it for a fee of %1, which goes to the nodes that process your transaction and helps to support the network.  Do you want to pay the fee?</source>
        <translation>该笔交易的数据量超限.您可以选择支付 %1 交易费， 交易费将支付给处理该笔交易的网络节点，有助于维持比特币网络的运行.  您愿意支付交易费用吗？</translation>
    </message>
    <message>
        <location filename="../bitcoingui.cpp" line="665"/>
        <source>Sent transaction</source>
        <translation>已发送交易</translation>
    </message>
    <message>
        <location filename="../bitcoingui.cpp" line="666"/>
        <source>Incoming transaction</source>
        <translation>流入交易</translation>
    </message>
    <message>
        <location filename="../bitcoingui.cpp" line="826"/>
        <source>Backup Failed</source>
        <translation>备份失败</translation>
    </message>
    <message>
        <location filename="../bitcoingui.cpp" line="826"/>
        <source>There was an error trying to save the wallet data to the new location.</source>
        <translation>备份钱包到其它文件夹失败.</translation>
    </message>
    <message>
        <location filename="../bitcoingui.cpp" line="256"/>
        <source>Backup wallet to another location</source>
        <translation>备份钱包到其它文件夹</translation>
    </message>
    <message>
        <location filename="../bitcoingui.cpp" line="257"/>
        <source>&amp;Change Passphrase</source>
        <translation>&amp;修改口令</translation>
    </message>
    <message>
        <location filename="../bitcoingui.cpp" line="792"/>
        <source>Wallet is &lt;b&gt;encrypted&lt;/b&gt; and currently &lt;b&gt;unlocked&lt;/b&gt;</source>
        <translation>钱包已被&lt;b&gt;加密&lt;/b&gt;，当前为&lt;b&gt;解锁&lt;/b&gt;状态</translation>
    </message>
    <message>
        <location filename="../bitcoingui.cpp" line="800"/>
        <source>Wallet is &lt;b&gt;encrypted&lt;/b&gt; and currently &lt;b&gt;locked&lt;/b&gt;</source>
        <translation>钱包已被&lt;b&gt;加密&lt;/b&gt;，当前为&lt;b&gt;锁定&lt;/b&gt;状态</translation>
    </message>
    <message>
        <location filename="../bitcoingui.cpp" line="823"/>
        <source>Wallet Data (*.dat)</source>
        <translation>钱包文件(*.dat)</translation>
    </message>
    <message>
        <location filename="../bitcoingui.cpp" line="327"/>
        <source>[testnet]</source>
        <translation>[testnet]</translation>
    </message>
    <message>
        <location filename="../bitcoingui.cpp" line="531"/>
        <source>Downloaded %1 blocks of transaction history.</source>
        <translation>%1 个交易历史数据区块已下载</translation>
    </message>
    <message numerus="yes">
        <location filename="../bitcoingui.cpp" line="546"/>
        <source>%n second(s) ago</source>
        <translation>
            <numerusform>%n 秒前</numerusform>
        </translation>
    </message>
    <message numerus="yes">
        <location filename="../bitcoingui.cpp" line="550"/>
        <source>%n minute(s) ago</source>
        <translation>
            <numerusform>%n 分种前</numerusform>
        </translation>
    </message>
    <message numerus="yes">
        <location filename="../bitcoingui.cpp" line="554"/>
        <source>%n hour(s) ago</source>
        <translation>
            <numerusform>%n 小时前</numerusform>
        </translation>
    </message>
    <message>
        <location filename="../bitcoingui.cpp" line="418"/>
        <source>bitcoin-qt</source>
        <translation>bitcoin-qt</translation>
    </message>
    <message>
        <location filename="../bitcoingui.cpp" line="638"/>
        <source>Sending...</source>
        <translation>发送中</translation>
    </message>
    <message>
        <location filename="../bitcoingui.cpp" line="667"/>
        <source>Date: %1
Amount: %2
Type: %3
Address: %4
</source>
        <translation>日期: %1
金额: %2
类别: %3
地址: %4
</translation>
    </message>
    <message>
        <location filename="../bitcoin.cpp" line="127"/>
        <source>A fatal error occurred. Bitcoin can no longer continue safely and will quit.</source>
        <translation>发生严重错误。</translation>
    </message>
</context>
<context>
    <name>DisplayOptionsPage</name>
    <message>
        <location filename="../optionsdialog.cpp" line="273"/>
        <source>&amp;Unit to show amounts in: </source>
        <translation>&amp;金额显示单位：</translation>
    </message>
    <message>
        <location filename="../optionsdialog.cpp" line="277"/>
        <source>Choose the default subdivision unit to show in the interface, and when sending coins</source>
        <translation>选择显示及发送比特币时使用的最小单位</translation>
    </message>
    <message>
        <location filename="../optionsdialog.cpp" line="284"/>
        <source>&amp;Display addresses in transaction list</source>
        <translation>&amp;在交易列表中显示地址</translation>
    </message>
    <message>
        <location filename="../optionsdialog.cpp" line="285"/>
        <source>Whether to show Bitcoin addresses in the transaction list</source>
        <translation>是否需要在交易清单中显示比特币地址。</translation>
    </message>
</context>
<context>
    <name>EditAddressDialog</name>
    <message>
        <location filename="../forms/editaddressdialog.ui" line="14"/>
        <source>Edit Address</source>
        <translation>编辑地址</translation>
    </message>
    <message>
        <location filename="../forms/editaddressdialog.ui" line="25"/>
        <source>&amp;Label</source>
        <translation>&amp;标签</translation>
    </message>
    <message>
        <location filename="../forms/editaddressdialog.ui" line="35"/>
        <source>The label associated with this address book entry</source>
        <translation>与此地址条目关联的标签</translation>
    </message>
    <message>
        <location filename="../forms/editaddressdialog.ui" line="52"/>
        <source>The address associated with this address book entry. This can only be modified for sending addresses.</source>
        <translation>该地址与地址簿中的条目已关联，无法作为发送地址编辑。</translation>
    </message>
    <message>
        <location filename="../editaddressdialog.cpp" line="27"/>
        <source>Edit receiving address</source>
        <translation>编辑接收地址</translation>
    </message>
    <message>
        <location filename="../editaddressdialog.cpp" line="31"/>
        <source>Edit sending address</source>
        <translation>编辑发送地址</translation>
    </message>
    <message>
        <location filename="../editaddressdialog.cpp" line="91"/>
        <source>The entered address &quot;%1&quot; is already in the address book.</source>
        <translation>输入的地址 &quot;%1&quot; 已经存在于地址簿。</translation>
    </message>
    <message>
        <location filename="../editaddressdialog.cpp" line="101"/>
        <source>Could not unlock wallet.</source>
        <translation>无法解锁钱包</translation>
    </message>
    <message>
        <location filename="../editaddressdialog.cpp" line="106"/>
        <source>New key generation failed.</source>
        <translation>密钥创建失败.</translation>
    </message>
    <message>
        <location filename="../editaddressdialog.cpp" line="20"/>
        <source>New receiving address</source>
        <translation>新接收地址</translation>
    </message>
    <message>
        <location filename="../forms/editaddressdialog.ui" line="42"/>
        <source>&amp;Address</source>
        <translation>&amp;地址</translation>
    </message>
    <message>
        <location filename="../editaddressdialog.cpp" line="24"/>
        <source>New sending address</source>
        <translation>新发送地址</translation>
    </message>
    <message>
        <location filename="../editaddressdialog.cpp" line="96"/>
        <source>The entered address &quot;%1&quot; is not a valid bitcoin address.</source>
        <translation>输入的地址  &quot;%1&quot; 并不是一个有效的比特币地址</translation>
    </message>
</context>
<context>
    <name>MainOptionsPage</name>
    <message>
        <location filename="../optionsdialog.cpp" line="176"/>
        <source>&amp;Minimize to the tray instead of the taskbar</source>
        <translation>&amp;最小化到托盘</translation>
    </message>
    <message>
        <location filename="../optionsdialog.cpp" line="185"/>
        <source>Map port using &amp;UPnP</source>
        <translation>使用 &amp;UPnP 映射端口</translation>
    </message>
    <message>
        <location filename="../optionsdialog.cpp" line="186"/>
        <source>Automatically open the Bitcoin client port on the router. This only works when your router supports UPnP and it is enabled.</source>
        <translation>自动在路由器中打开比特币端口。只有当您的路由器开启 UPnP 选项时此功能才有效。</translation>
    </message>
    <message>
        <location filename="../optionsdialog.cpp" line="171"/>
        <source>&amp;Start Bitcoin on window system startup</source>
        <translation>&amp;开机启动比特币</translation>
    </message>
    <message>
        <location filename="../optionsdialog.cpp" line="172"/>
        <source>Automatically start Bitcoin after the computer is turned on</source>
        <translation>在计算机启动后自动运行比特币</translation>
    </message>
    <message>
        <location filename="../optionsdialog.cpp" line="177"/>
        <source>Show only a tray icon after minimizing the window</source>
        <translation>最小化窗口后只显示一个托盘标志</translation>
    </message>
    <message>
        <location filename="../optionsdialog.cpp" line="180"/>
        <source>M&amp;inimize on close</source>
        <translation>关闭时最小化</translation>
    </message>
    <message>
        <location filename="../optionsdialog.cpp" line="181"/>
        <source>Minimize instead of exit the application when the window is closed. When this option is enabled, the application will be closed only after selecting Quit in the menu.</source>
        <translation>当窗口关闭时程序最小化而不是退出。当使用该选项时，程序只能通过在菜单中选择退出来关闭</translation>
    </message>
    <message>
        <location filename="../optionsdialog.cpp" line="189"/>
        <source>&amp;Connect through SOCKS4 proxy:</source>
        <translation>&amp;通过SOCKS4代理连接</translation>
    </message>
    <message>
        <location filename="../optionsdialog.cpp" line="190"/>
        <source>Connect to the Bitcoin network through a SOCKS4 proxy (e.g. when connecting through Tor)</source>
        <translation>通过一个SOCKS4代理连接到比特币网络 (如使用Tor连接时)</translation>
    </message>
    <message>
        <location filename="../optionsdialog.cpp" line="195"/>
        <source>Proxy &amp;IP: </source>
        <translation>代理 &amp;IP：</translation>
    </message>
    <message>
        <location filename="../optionsdialog.cpp" line="201"/>
        <source>IP address of the proxy (e.g. 127.0.0.1)</source>
        <translation>代理服务器IP (如 127.0.0.1)</translation>
    </message>
    <message>
        <location filename="../optionsdialog.cpp" line="204"/>
        <source>&amp;Port: </source>
        <translation>&amp;端口：</translation>
    </message>
    <message>
        <location filename="../optionsdialog.cpp" line="210"/>
        <source>Port of the proxy (e.g. 1234)</source>
        <translation>代理端口 (比如 1234)</translation>
    </message>
    <message>
        <location filename="../optionsdialog.cpp" line="216"/>
        <source>Optional transaction fee per kB that helps make sure your transactions are processed quickly. Most transactions are 1 kB. Fee 0.01 recommended.</source>
        <translation>建议支付交易费用，有助于您的交易得到尽快处理.  绝大多数交易的字节数为 1 kB. 建议支付0.01个比特币.</translation>
    </message>
    <message>
        <location filename="../optionsdialog.cpp" line="222"/>
        <source>Pay transaction &amp;fee</source>
        <translation>支付交易 &amp;费用</translation>
    </message>
    <message>
        <location filename="../optionsdialog.cpp" line="232"/>
        <source>Detach databases at shutdown</source>
        <translation>关闭客户端时分离数据库</translation>
    </message>
    <message>
        <location filename="../optionsdialog.cpp" line="233"/>
        <source>Detach block and address databases at shutdown. This means they can be moved to another data directory, but it slows down shutdown. The wallet is always detached.</source>
        <translation>关闭时分开区块数据库和地址数据库. 这意味着您可以将数据库文件移动至其他文件夹. 钱包文件始终是分开的.</translation>
    </message>
</context>
<context>
    <name>MessagePage</name>
    <message>
        <location filename="../forms/messagepage.ui" line="14"/>
        <source>Message</source>
        <translation>消息</translation>
    </message>
    <message>
        <location filename="../forms/messagepage.ui" line="105"/>
        <source>Click &quot;Sign Message&quot; to get signature</source>
        <translation>单击“发送签名消息&quot;获取签名</translation>
    </message>
    <message>
        <location filename="../forms/messagepage.ui" line="117"/>
        <source>Sign a message to prove you own this address</source>
        <translation>发送签名消息以证明您是该比特币地址的拥有者</translation>
    </message>
    <message>
        <location filename="../forms/messagepage.ui" line="48"/>
        <source>Choose adress from address book</source>
        <translation>从地址簿选择地址</translation>
    </message>
    <message>
        <location filename="../messagepage.cpp" line="74"/>
        <location filename="../messagepage.cpp" line="89"/>
        <location filename="../messagepage.cpp" line="101"/>
        <source>Error signing</source>
        <translation>签名错误</translation>
    </message>
    <message>
        <location filename="../messagepage.cpp" line="89"/>
        <source>Private key for %1 is not available.</source>
        <translation>%1 的秘钥不可用。</translation>
    </message>
    <message>
        <location filename="../messagepage.cpp" line="101"/>
        <source>Sign failed</source>
        <translation>签名失败</translation>
    </message>
    <message>
        <location filename="../forms/messagepage.ui" line="20"/>
        <source>You can sign messages with your addresses to prove you own them. Be careful not to sign anything vague, as phishing attacks may try to trick you into signing your identity over to them. Only sign fully-detailed statements you agree to.</source>
        <translation>您可以用你的地址对消息进行签名，以证明您是该地址的所有人。注意不要对模棱两可的消息签名，以免遭受钓鱼式攻击。请确保消息真实明确的表达了您的意愿。</translation>
    </message>
    <message>
        <location filename="../forms/messagepage.ui" line="38"/>
        <source>The address to sign the message with  (e.g. 1NS17iag9jJgTHD1VXjvLCEnZuQ3rJDE9L)</source>
        <translation type="unfinished">请输入比特币地址 (例如: 1NS17iag9jJgTHD1VXjvLCEnZuQ3rJDE9L)</translation>
    </message>
    <message>
        <location filename="../forms/messagepage.ui" line="58"/>
        <source>Alt+A</source>
        <translation>Alt+A</translation>
    </message>
    <message>
        <location filename="../forms/messagepage.ui" line="71"/>
        <source>Paste address from clipboard</source>
        <translation>从剪贴板粘贴地址</translation>
    </message>
    <message>
        <location filename="../forms/messagepage.ui" line="81"/>
        <source>Alt+P</source>
        <translation>Alt+P</translation>
    </message>
    <message>
        <location filename="../forms/messagepage.ui" line="93"/>
        <source>Enter the message you want to sign here</source>
        <translation>请输入您要发送的签名消息</translation>
    </message>
    <message>
        <location filename="../forms/messagepage.ui" line="120"/>
        <source>&amp;Sign Message</source>
        <translation>&amp;发送签名消息</translation>
    </message>
    <message>
        <location filename="../forms/messagepage.ui" line="131"/>
        <source>Copy the current signature to the system clipboard</source>
        <translation>复制当前签名至剪切板</translation>
    </message>
    <message>
        <location filename="../forms/messagepage.ui" line="134"/>
        <source>&amp;Copy to Clipboard</source>
        <translation>&amp;复制到剪贴板</translation>
    </message>
    <message>
        <location filename="../messagepage.cpp" line="74"/>
        <source>%1 is not a valid address.</source>
        <translation>%1 不是合法的比特币地址。</translation>
    </message>
</context>
<context>
    <name>OptionsDialog</name>
    <message>
        <location filename="../optionsdialog.cpp" line="80"/>
        <source>Main</source>
        <translation>主要的</translation>
    </message>
    <message>
        <location filename="../optionsdialog.cpp" line="85"/>
        <source>Display</source>
        <translation>显示</translation>
    </message>
    <message>
        <location filename="../optionsdialog.cpp" line="105"/>
        <source>Options</source>
        <translation>选项</translation>
    </message>
</context>
<context>
    <name>OverviewPage</name>
    <message>
        <location filename="../forms/overviewpage.ui" line="124"/>
        <source>&lt;b&gt;Recent transactions&lt;/b&gt;</source>
        <translation>&lt;b&gt;最近交易记录&lt;/b&gt;</translation>
    </message>
    <message>
        <location filename="../forms/overviewpage.ui" line="68"/>
        <source>Unconfirmed:</source>
        <translation>未确认：</translation>
    </message>
    <message>
        <location filename="../forms/overviewpage.ui" line="14"/>
        <source>Form</source>
        <translation>表单</translation>
    </message>
    <message>
        <location filename="../forms/overviewpage.ui" line="54"/>
        <source>Number of transactions:</source>
        <translation>交易笔数：</translation>
    </message>
    <message>
        <location filename="../forms/overviewpage.ui" line="61"/>
        <source>0</source>
        <translation>0</translation>
    </message>
    <message>
        <location filename="../forms/overviewpage.ui" line="88"/>
        <source>Wallet</source>
        <translation>钱包</translation>
    </message>
    <message>
        <location filename="../forms/overviewpage.ui" line="40"/>
        <source>Balance:</source>
        <translation>余额：</translation>
    </message>
    <message>
        <location filename="../overviewpage.cpp" line="103"/>
        <source>Your current balance</source>
        <translation>您的当前余额</translation>
    </message>
    <message>
        <location filename="../overviewpage.cpp" line="108"/>
        <source>Total of transactions that have yet to be confirmed, and do not yet count toward the current balance</source>
        <translation>尚未确认的交易总额, 未计入当前余额</translation>
    </message>
    <message>
        <location filename="../overviewpage.cpp" line="111"/>
        <source>Total number of transactions in wallet</source>
        <translation>钱包总交易数量</translation>
    </message>
</context>
<context>
    <name>QRCodeDialog</name>
    <message>
        <location filename="../qrcodedialog.cpp" line="46"/>
        <source>Error encoding URI into QR Code.</source>
        <translation>将 URI 转换成二维码失败.</translation>
    </message>
    <message>
        <location filename="../forms/qrcodedialog.ui" line="70"/>
        <source>Amount:</source>
        <translation>金额：</translation>
    </message>
    <message>
        <location filename="../forms/qrcodedialog.ui" line="186"/>
        <source>&amp;Save As...</source>
        <translation>&amp;另存为</translation>
    </message>
    <message>
        <location filename="../qrcodedialog.cpp" line="121"/>
        <source>PNG Images (*.png)</source>
        <translation>PNG图像文件(*.png)</translation>
    </message>
    <message>
        <location filename="../forms/qrcodedialog.ui" line="14"/>
        <source>Dialog</source>
        <translation>会话</translation>
    </message>
    <message>
        <location filename="../forms/qrcodedialog.ui" line="105"/>
        <source>BTC</source>
        <translation>BTC</translation>
    </message>
    <message>
        <location filename="../qrcodedialog.cpp" line="121"/>
        <source>Save Image...</source>
        <translation>保存图像...</translation>
    </message>
    <message>
        <location filename="../qrcodedialog.cpp" line="64"/>
        <source>Resulting URI too long, try to reduce the text for label / message.</source>
        <translation>URI 太长, 请试着精简标签/消息的内容.</translation>
    </message>
    <message>
        <location filename="../forms/qrcodedialog.ui" line="32"/>
        <source>QR Code</source>
        <translation>二维码</translation>
    </message>
    <message>
        <location filename="../forms/qrcodedialog.ui" line="55"/>
        <source>Request Payment</source>
        <translation>请求付款</translation>
    </message>
    <message>
        <location filename="../forms/qrcodedialog.ui" line="121"/>
        <source>Label:</source>
        <translation>标签：</translation>
    </message>
    <message>
        <location filename="../forms/qrcodedialog.ui" line="144"/>
        <source>Message:</source>
        <translation>消息：</translation>
    </message>
</context>
<context>
    <name>SendCoinsDialog</name>
    <message>
        <location filename="../forms/sendcoinsdialog.ui" line="14"/>
        <location filename="../sendcoinsdialog.cpp" line="123"/>
        <location filename="../sendcoinsdialog.cpp" line="128"/>
        <location filename="../sendcoinsdialog.cpp" line="133"/>
        <location filename="../sendcoinsdialog.cpp" line="138"/>
        <location filename="../sendcoinsdialog.cpp" line="144"/>
        <location filename="../sendcoinsdialog.cpp" line="149"/>
        <location filename="../sendcoinsdialog.cpp" line="154"/>
        <source>Send Coins</source>
        <translation>发送货币</translation>
    </message>
    <message>
        <location filename="../forms/sendcoinsdialog.ui" line="64"/>
        <source>Send to multiple recipients at once</source>
        <translation>一次发送给多个接收者</translation>
    </message>
    <message>
        <location filename="../forms/sendcoinsdialog.ui" line="84"/>
        <source>Remove all transaction fields</source>
        <translation>移除所有交易项</translation>
    </message>
    <message>
        <location filename="../forms/sendcoinsdialog.ui" line="106"/>
        <source>Balance:</source>
        <translation>余额：</translation>
    </message>
    <message>
        <location filename="../forms/sendcoinsdialog.ui" line="113"/>
        <source>123.456 BTC</source>
        <translation>123.456 BTC</translation>
    </message>
    <message>
        <location filename="../forms/sendcoinsdialog.ui" line="144"/>
        <source>Confirm the send action</source>
        <translation>确认并发送货币</translation>
    </message>
    <message>
        <location filename="../forms/sendcoinsdialog.ui" line="147"/>
        <source>&amp;Send</source>
        <translation>&amp;发送</translation>
    </message>
    <message>
        <location filename="../sendcoinsdialog.cpp" line="129"/>
        <source>The amount to pay must be larger than 0.</source>
        <translation>支付金额必须大于0.</translation>
    </message>
    <message>
        <location filename="../sendcoinsdialog.cpp" line="134"/>
        <source>The amount exceeds your balance.</source>
        <translation>金额超出您的账上余额。</translation>
    </message>
    <message>
        <location filename="../sendcoinsdialog.cpp" line="145"/>
        <source>Duplicate address found, can only send to each address once per send operation.</source>
        <translation>发现重复的地址, 每次只能对同一地址发送一次.</translation>
    </message>
    <message>
        <location filename="../forms/sendcoinsdialog.ui" line="67"/>
        <source>&amp;Add recipient...</source>
        <translation>&amp;添加接收者...</translation>
    </message>
    <message>
        <location filename="../forms/sendcoinsdialog.ui" line="87"/>
        <source>Clear all</source>
        <translation>清除全部</translation>
    </message>
    <message>
        <location filename="../sendcoinsdialog.cpp" line="100"/>
        <source>Confirm send coins</source>
        <translation>确认发送货币</translation>
    </message>
    <message>
        <location filename="../sendcoinsdialog.cpp" line="124"/>
        <source>The recipient address is not valid, please recheck.</source>
        <translation>接收者地址不合法，请检查。</translation>
    </message>
    <message>
        <location filename="../sendcoinsdialog.cpp" line="139"/>
        <source>The total exceeds your balance when the %1 transaction fee is included.</source>
        <translation>计入 %1 交易费后的金额超出您的账上余额。</translation>
    </message>
    <message>
        <location filename="../sendcoinsdialog.cpp" line="101"/>
        <source>Are you sure you want to send %1?</source>
        <translation>确定您要发送 %1?</translation>
    </message>
    <message>
        <location filename="../sendcoinsdialog.cpp" line="101"/>
        <source> and </source>
        <translation> 和 </translation>
    </message>
    <message>
        <location filename="../sendcoinsdialog.cpp" line="95"/>
        <source>&lt;b&gt;%1&lt;/b&gt; to %2 (%3)</source>
        <translation>&lt;b&gt;%1&lt;/b&gt; 到 %2 (%3)</translation>
    </message>
    <message>
        <location filename="../sendcoinsdialog.cpp" line="155"/>
        <source>Error: The transaction was rejected. This might happen if some of the coins in your wallet were already spent, such as if you used a copy of wallet.dat and coins were spent in the copy but not marked as spent here.</source>
        <translation>错误: 交易被拒绝. 如果您使用的是备份钱包，可能存在两个钱包不同步的情况，另一个钱包中的比特币已经被使用，但本地的这个钱包尚没有记录。</translation>
    </message>
    <message>
        <location filename="../sendcoinsdialog.cpp" line="150"/>
        <source>Error: Transaction creation failed.</source>
        <translation>错误: 创建交易失败.</translation>
    </message>
</context>
<context>
    <name>SendCoinsEntry</name>
    <message>
        <location filename="../forms/sendcoinsentry.ui" line="113"/>
        <source>Alt+A</source>
        <translation>Alt+A</translation>
    </message>
    <message>
        <location filename="../forms/sendcoinsentry.ui" line="93"/>
        <source>The address to send the payment to  (e.g. 1NS17iag9jJgTHD1VXjvLCEnZuQ3rJDE9L)</source>
        <translation>付款地址  (例如: 1NS17iag9jJgTHD1VXjvLCEnZuQ3rJDE9L)</translation>
    </message>
    <message>
        <location filename="../forms/sendcoinsentry.ui" line="137"/>
        <source>Remove this recipient</source>
        <translation>移除此接收者</translation>
    </message>
    <message>
        <location filename="../forms/sendcoinsentry.ui" line="130"/>
        <source>Alt+P</source>
        <translation>Alt+P</translation>
    </message>
    <message>
        <location filename="../forms/sendcoinsentry.ui" line="14"/>
        <source>Form</source>
        <translation>表单</translation>
    </message>
    <message>
        <location filename="../forms/sendcoinsentry.ui" line="29"/>
        <source>A&amp;mount:</source>
        <translation>金额</translation>
    </message>
    <message>
        <location filename="../forms/sendcoinsentry.ui" line="42"/>
        <source>Pay &amp;To:</source>
        <translation>付款&amp;给：</translation>
    </message>
    <message>
        <location filename="../forms/sendcoinsentry.ui" line="66"/>
        <location filename="../sendcoinsentry.cpp" line="26"/>
        <source>Enter a label for this address to add it to your address book</source>
        <translation>为这个地址输入一个标签，以便将它添加到您的地址簿</translation>
    </message>
    <message>
        <location filename="../forms/sendcoinsentry.ui" line="75"/>
        <source>&amp;Label:</source>
        <translation>&amp;标签：</translation>
    </message>
    <message>
        <location filename="../forms/sendcoinsentry.ui" line="103"/>
        <source>Choose address from address book</source>
        <translation>从地址簿选择地址</translation>
    </message>
    <message>
        <location filename="../forms/sendcoinsentry.ui" line="120"/>
        <source>Paste address from clipboard</source>
        <translation>从剪贴板粘贴地址</translation>
    </message>
    <message>
        <location filename="../sendcoinsentry.cpp" line="25"/>
        <source>Enter a Bitcoin address (e.g. 1NS17iag9jJgTHD1VXjvLCEnZuQ3rJDE9L)</source>
        <translation>请输入比特币地址 (例如: 1NS17iag9jJgTHD1VXjvLCEnZuQ3rJDE9L)</translation>
    </message>
</context>
<context>
    <name>TransactionDesc</name>
    <message>
        <location filename="../transactiondesc.cpp" line="198"/>
        <source>&lt;b&gt;Transaction fee:&lt;/b&gt; </source>
        <translation>交易费</translation>
    </message>
    <message>
        <location filename="../transactiondesc.cpp" line="30"/>
        <source>%1/unconfirmed</source>
        <translation>%1/未确认</translation>
    </message>
    <message>
        <location filename="../transactiondesc.cpp" line="214"/>
        <source>&lt;b&gt;Net amount:&lt;/b&gt; </source>
        <translation>&lt;b&gt;网络金额：&lt;/b&gt; </translation>
    </message>
    <message>
        <location filename="../transactiondesc.cpp" line="55"/>
        <source>, has not been successfully broadcast yet</source>
        <translation>, 未被成功广播</translation>
    </message>
    <message>
        <location filename="../transactiondesc.cpp" line="22"/>
        <source>Open until %1</source>
        <translation>至 %1 个数据块时开启</translation>
    </message>
    <message>
        <location filename="../transactiondesc.cpp" line="97"/>
        <source> (yours, label: </source>
        <translation>(您的, 标签：</translation>
    </message>
    <message>
        <location filename="../transactiondesc.cpp" line="94"/>
        <location filename="../transactiondesc.cpp" line="117"/>
        <location filename="../transactiondesc.cpp" line="176"/>
        <source>&lt;b&gt;To:&lt;/b&gt; </source>
        <translation>&lt;b&gt;到：&lt;/b&gt; </translation>
    </message>
    <message>
        <location filename="../transactiondesc.cpp" line="20"/>
        <source>Open for %1 blocks</source>
        <translation>开启 %1 个数据块</translation>
    </message>
    <message>
        <location filename="../transactiondesc.cpp" line="28"/>
        <source>%1/offline?</source>
        <translation>%1/离线?</translation>
    </message>
    <message>
        <location filename="../transactiondesc.cpp" line="32"/>
        <source>%1 confirmations</source>
        <translation>%1 确认项</translation>
    </message>
    <message>
        <location filename="../transactiondesc.cpp" line="50"/>
        <source>&lt;b&gt;Status:&lt;/b&gt; </source>
        <translation>&lt;b&gt;状态：&lt;/b&gt; </translation>
    </message>
    <message>
        <location filename="../transactiondesc.cpp" line="57"/>
        <source>, broadcast through %1 node</source>
        <translation>，同过 %1 节点广播</translation>
    </message>
    <message>
        <location filename="../transactiondesc.cpp" line="59"/>
        <source>, broadcast through %1 nodes</source>
        <translation>，同过 %1 节点组广播</translation>
    </message>
    <message>
        <location filename="../transactiondesc.cpp" line="63"/>
        <source>&lt;b&gt;Date:&lt;/b&gt; </source>
        <translation>&lt;b&gt;日期：&lt;/b&gt; </translation>
    </message>
    <message>
        <location filename="../transactiondesc.cpp" line="70"/>
        <source>&lt;b&gt;Source:&lt;/b&gt; Generated&lt;br&gt;</source>
        <translation>&lt;b&gt;来源:&lt;/b&gt; 生成&lt;br&gt;</translation>
    </message>
    <message>
        <location filename="../transactiondesc.cpp" line="76"/>
        <location filename="../transactiondesc.cpp" line="93"/>
        <source>&lt;b&gt;From:&lt;/b&gt; </source>
        <translation>&lt;b&gt;从：&lt;/b&gt;</translation>
    </message>
    <message>
        <location filename="../transactiondesc.cpp" line="93"/>
        <source>unknown</source>
        <translation>未知</translation>
    </message>
    <message>
        <location filename="../transactiondesc.cpp" line="99"/>
        <source> (yours)</source>
        <translation>(您的)</translation>
    </message>
    <message>
        <location filename="../transactiondesc.cpp" line="134"/>
        <location filename="../transactiondesc.cpp" line="148"/>
        <location filename="../transactiondesc.cpp" line="193"/>
        <location filename="../transactiondesc.cpp" line="210"/>
        <source>&lt;b&gt;Credit:&lt;/b&gt; </source>
        <translation>&lt;b&gt;到帐:&lt;/b&gt; </translation>
    </message>
    <message>
        <location filename="../transactiondesc.cpp" line="136"/>
        <source>(%1 matures in %2 more blocks)</source>
        <translation>(%1 成熟于 %2 以上数据块)</translation>
    </message>
    <message>
        <location filename="../transactiondesc.cpp" line="140"/>
        <source>(not accepted)</source>
        <translation>(未接受)</translation>
    </message>
    <message>
        <location filename="../transactiondesc.cpp" line="184"/>
        <location filename="../transactiondesc.cpp" line="192"/>
        <location filename="../transactiondesc.cpp" line="207"/>
        <source>&lt;b&gt;Debit:&lt;/b&gt; </source>
        <translation>支出</translation>
    </message>
    <message>
        <location filename="../transactiondesc.cpp" line="224"/>
        <source>Transaction ID:</source>
        <translation>交易ID：</translation>
    </message>
    <message>
        <location filename="../transactiondesc.cpp" line="227"/>
        <source>Generated coins must wait 120 blocks before they can be spent.  When you generated this block, it was broadcast to the network to be added to the block chain.  If it fails to get into the chain, it will change to &quot;not accepted&quot; and not be spendable.  This may occasionally happen if another node generates a block within a few seconds of yours.</source>
        <translation>新生产的比特币必须等待120个数据块之后才能被使用. 当您生产出此数据块,它将被广播至比特币网络并添加至数据链. 如果添加到数据链失败, 它的状态将变成&quot;不被接受&quot;，生产的比特币将不能使用. 在您生产新数据块的几秒钟内, 如果其它节点也生产出同样的数据块，有可能会发生这种情况.</translation>
    </message>
    <message>
        <location filename="../transactiondesc.cpp" line="220"/>
        <source>Message:</source>
        <translation>消息：</translation>
    </message>
    <message>
        <location filename="../transactiondesc.cpp" line="222"/>
        <source>Comment:</source>
        <translation>备注</translation>
    </message>
</context>
<context>
    <name>TransactionDescDialog</name>
    <message>
        <location filename="../forms/transactiondescdialog.ui" line="14"/>
        <source>Transaction details</source>
        <translation>交易明细</translation>
    </message>
    <message>
        <location filename="../forms/transactiondescdialog.ui" line="20"/>
        <source>This pane shows a detailed description of the transaction</source>
        <translation>当前面板显示了交易的详细信息</translation>
    </message>
</context>
<context>
    <name>TransactionTableModel</name>
    <message>
        <location filename="../transactiontablemodel.cpp" line="214"/>
        <source>Date</source>
        <translation>日期</translation>
    </message>
    <message>
        <location filename="../transactiontablemodel.cpp" line="214"/>
        <source>Amount</source>
        <translation>数量</translation>
    </message>
    <message numerus="yes">
        <location filename="../transactiontablemodel.cpp" line="277"/>
        <source>Open for %n block(s)</source>
        <translation>
            <numerusform>开启 %n 个数据块</numerusform>
        </translation>
    </message>
    <message>
        <location filename="../transactiontablemodel.cpp" line="280"/>
        <source>Open until %1</source>
        <translation>至 %1 个数据块时开启</translation>
    </message>
    <message>
        <location filename="../transactiontablemodel.cpp" line="286"/>
        <source>Unconfirmed (%1 of %2 confirmations)</source>
        <translation>未确认 (%1 / %2 条确认信息)</translation>
    </message>
    <message>
        <location filename="../transactiontablemodel.cpp" line="303"/>
        <source>This block was not received by any other nodes and will probably not be accepted!</source>
        <translation>此区块未被其他节点接收，并可能不被接受！</translation>
    </message>
    <message>
        <location filename="../transactiontablemodel.cpp" line="306"/>
        <source>Generated but not accepted</source>
        <translation>已生成但未被接受</translation>
    </message>
    <message>
        <location filename="../transactiontablemodel.cpp" line="349"/>
        <source>Received with</source>
        <translation>接收于</translation>
    </message>
    <message>
        <location filename="../transactiontablemodel.cpp" line="351"/>
        <source>Received from</source>
        <translation>收款来自</translation>
    </message>
    <message>
        <location filename="../transactiontablemodel.cpp" line="354"/>
        <source>Sent to</source>
        <translation>发送到</translation>
    </message>
    <message>
        <location filename="../transactiontablemodel.cpp" line="356"/>
        <source>Payment to yourself</source>
        <translation>付款给自己</translation>
    </message>
    <message>
        <location filename="../transactiontablemodel.cpp" line="358"/>
        <source>Mined</source>
        <translation>挖矿所得</translation>
    </message>
    <message>
        <location filename="../transactiontablemodel.cpp" line="396"/>
        <source>(n/a)</source>
        <translation>(n/a)</translation>
    </message>
    <message>
        <location filename="../transactiontablemodel.cpp" line="595"/>
        <source>Transaction status. Hover over this field to show number of confirmations.</source>
        <translation>交易状态。 鼠标移到此区域上可显示确认消息项的数目。</translation>
    </message>
    <message>
        <location filename="../transactiontablemodel.cpp" line="597"/>
        <source>Date and time that the transaction was received.</source>
        <translation>接收比特币的时间</translation>
    </message>
    <message>
        <location filename="../transactiontablemodel.cpp" line="599"/>
        <source>Type of transaction.</source>
        <translation>交易类别。</translation>
    </message>
    <message>
        <location filename="../transactiontablemodel.cpp" line="601"/>
        <source>Destination address of transaction.</source>
        <translation>交易目的地址。</translation>
    </message>
    <message>
        <location filename="../transactiontablemodel.cpp" line="603"/>
        <source>Amount removed from or added to balance.</source>
        <translation>从余额添加或移除的金额。</translation>
    </message>
    <message>
        <location filename="../transactiontablemodel.cpp" line="214"/>
        <source>Type</source>
        <translation>类型</translation>
    </message>
    <message>
        <location filename="../transactiontablemodel.cpp" line="214"/>
        <source>Address</source>
        <translation>地址</translation>
    </message>
    <message>
        <location filename="../transactiontablemodel.cpp" line="283"/>
        <source>Offline (%1 confirmations)</source>
        <translation>离线 (%1 个确认项)</translation>
    </message>
    <message>
        <location filename="../transactiontablemodel.cpp" line="289"/>
        <source>Confirmed (%1 confirmations)</source>
        <translation>已确认 (%1 条确认信息)</translation>
    </message>
    <message numerus="yes">
        <location filename="../transactiontablemodel.cpp" line="297"/>
        <source>Mined balance will be available in %n more blocks</source>
        <translation>
            <numerusform>挖矿所得将在  %n 个数据块之后可用</numerusform>
        </translation>
    </message>
</context>
<context>
    <name>TransactionView</name>
    <message>
        <location filename="../transactionview.cpp" line="282"/>
        <source>Label</source>
        <translation>标签</translation>
    </message>
    <message>
        <location filename="../transactionview.cpp" line="84"/>
        <source>Enter address or label to search</source>
        <translation>输入地址或标签进行搜索</translation>
    </message>
    <message>
        <location filename="../transactionview.cpp" line="124"/>
        <source>Copy address</source>
        <translation>复制地址</translation>
    </message>
    <message>
        <location filename="../transactionview.cpp" line="77"/>
        <source>Mined</source>
        <translation>挖矿所得</translation>
    </message>
    <message>
        <location filename="../transactionview.cpp" line="127"/>
        <source>Edit label</source>
        <translation>编辑标签</translation>
    </message>
    <message>
        <location filename="../transactionview.cpp" line="60"/>
        <source>This year</source>
        <translation>今年</translation>
    </message>
    <message>
        <location filename="../transactionview.cpp" line="61"/>
        <source>Range...</source>
        <translation>范围...</translation>
    </message>
    <message>
        <location filename="../transactionview.cpp" line="72"/>
        <source>Received with</source>
        <translation>接收于</translation>
    </message>
    <message>
        <location filename="../transactionview.cpp" line="76"/>
        <source>To yourself</source>
        <translation>到自己</translation>
    </message>
    <message>
        <location filename="../transactionview.cpp" line="78"/>
        <source>Other</source>
        <translation>其他</translation>
    </message>
    <message>
        <location filename="../transactionview.cpp" line="125"/>
        <source>Copy label</source>
        <translation>复制标签</translation>
    </message>
    <message>
        <location filename="../transactionview.cpp" line="90"/>
        <source>Min amount</source>
        <translation>最小金额</translation>
    </message>
    <message>
        <location filename="../transactionview.cpp" line="270"/>
        <source>Export Transaction Data</source>
        <translation>导出交易数据</translation>
    </message>
    <message>
        <location filename="../transactionview.cpp" line="271"/>
        <source>Comma separated file (*.csv)</source>
        <translation>逗号分隔文件(*.csv)</translation>
    </message>
    <message>
        <location filename="../transactionview.cpp" line="279"/>
        <source>Confirmed</source>
        <translation>已确认</translation>
    </message>
    <message>
        <location filename="../transactionview.cpp" line="280"/>
        <source>Date</source>
        <translation>日期</translation>
    </message>
    <message>
        <location filename="../transactionview.cpp" line="283"/>
        <source>Address</source>
        <translation>地址</translation>
    </message>
    <message>
        <location filename="../transactionview.cpp" line="284"/>
        <source>Amount</source>
        <translation>金额</translation>
    </message>
    <message>
        <location filename="../transactionview.cpp" line="289"/>
        <source>Error exporting</source>
        <translation>导出错误</translation>
    </message>
    <message>
        <location filename="../transactionview.cpp" line="289"/>
        <source>Could not write to file %1.</source>
        <translation>无法写入文件 %1。</translation>
    </message>
    <message>
        <location filename="../transactionview.cpp" line="384"/>
        <source>Range:</source>
        <translation>范围：</translation>
    </message>
    <message>
        <location filename="../transactionview.cpp" line="55"/>
        <location filename="../transactionview.cpp" line="71"/>
        <source>All</source>
        <translation>全部</translation>
    </message>
    <message>
        <location filename="../transactionview.cpp" line="56"/>
        <source>Today</source>
        <translation>今天</translation>
    </message>
    <message>
        <location filename="../transactionview.cpp" line="57"/>
        <source>This week</source>
        <translation>本周</translation>
    </message>
    <message>
        <location filename="../transactionview.cpp" line="58"/>
        <source>This month</source>
        <translation>本月</translation>
    </message>
    <message>
        <location filename="../transactionview.cpp" line="59"/>
        <source>Last month</source>
        <translation>上月</translation>
    </message>
    <message>
        <location filename="../transactionview.cpp" line="74"/>
        <source>Sent to</source>
        <translation>发送到</translation>
    </message>
    <message>
        <location filename="../transactionview.cpp" line="126"/>
        <source>Copy amount</source>
        <translation>复制金额</translation>
    </message>
    <message>
        <location filename="../transactionview.cpp" line="281"/>
        <source>Type</source>
        <translation>类别</translation>
    </message>
    <message>
        <location filename="../transactionview.cpp" line="285"/>
        <source>ID</source>
        <translation>ID</translation>
    </message>
    <message>
        <location filename="../transactionview.cpp" line="392"/>
        <source>to</source>
        <translation>到</translation>
    </message>
    <message>
        <location filename="../transactionview.cpp" line="128"/>
        <source>Show details...</source>
        <translation>显示细节...</translation>
    </message>
</context>
<context>
    <name>WalletModel</name>
    <message>
        <location filename="../walletmodel.cpp" line="142"/>
        <source>Sending...</source>
        <translation>发送中...</translation>
    </message>
</context>
<context>
    <name>bitcoin-core</name>
    <message>
        <location filename="../bitcoinstrings.cpp" line="109"/>
        <source>Cannot obtain a lock on data directory %s.  Bitcoin is probably already running.</source>
        <translation>无法给数据目录 %s 加锁。比特币进程可能已在运行。</translation>
    </message>
    <message>
        <location filename="../bitcoinstrings.cpp" line="115"/>
        <source>Loading block index...</source>
        <translation>加载区块索引...</translation>
    </message>
    <message>
        <location filename="../bitcoinstrings.cpp" line="42"/>
        <source>Usage:</source>
        <translation>使用：</translation>
    </message>
    <message>
        <location filename="../bitcoinstrings.cpp" line="116"/>
        <source>Error loading blkindex.dat</source>
        <translation>blkindex.dat文件加载错误</translation>
    </message>
    <message>
        <location filename="../bitcoinstrings.cpp" line="123"/>
        <source>Cannot initialize keypool</source>
        <translation>无法初始化 keypool</translation>
    </message>
    <message>
        <location filename="../bitcoinstrings.cpp" line="120"/>
        <source>Wallet needed to be rewritten: restart Bitcoin to complete</source>
        <translation>钱包文件需要重写：请退出并重新启动Bitcoin客户端</translation>
    </message>
    <message>
        <location filename="../bitcoinstrings.cpp" line="122"/>
        <source>Cannot downgrade wallet</source>
        <translation>无法降级钱包格式</translation>
    </message>
    <message>
        <location filename="../bitcoinstrings.cpp" line="117"/>
        <source>Loading wallet...</source>
        <translation>正在加载钱包...</translation>
    </message>
    <message>
        <location filename="../bitcoinstrings.cpp" line="132"/>
        <source>Error: CreateThread(StartNode) failed</source>
        <translation>错误：线程创建(StartNode)失败</translation>
    </message>
    <message>
        <location filename="../bitcoinstrings.cpp" line="133"/>
        <source>Unable to bind to port %d on this computer.  Bitcoin is probably already running.</source>
        <translation>无法绑定端口 %d 到这台计算机。比特币进程可能已在运行。</translation>
    </message>
    <message>
        <location filename="../bitcoinstrings.cpp" line="38"/>
        <source>Warning: Please check that your computer&apos;s date and time are correct.  If your clock is wrong Bitcoin will not work properly.</source>
        <translation>警告：请确定您当前计算机的日期和时间是正确的。比特币将无法在错误的时间下正常工作。</translation>
    </message>
    <message>
        <location filename="../bitcoinstrings.cpp" line="43"/>
        <source>Send command to -server or bitcoind</source>
        <translation>发送命令到服务器或者 bitcoind
</translation>
    </message>
    <message>
        <location filename="../bitcoinstrings.cpp" line="44"/>
        <source>List commands</source>
        <translation>列出命令
</translation>
    </message>
    <message>
        <location filename="../bitcoinstrings.cpp" line="46"/>
        <source>Options:</source>
        <translation>选项：
</translation>
    </message>
    <message>
        <location filename="../bitcoinstrings.cpp" line="108"/>
        <source>Usage</source>
        <translation>使用</translation>
    </message>
    <message>
        <location filename="../bitcoinstrings.cpp" line="128"/>
        <source>Invalid amount for -paytxfee=&lt;amount&gt;</source>
        <translation>不合适的交易费 -paytxfee=&lt;amount&gt;</translation>
    </message>
    <message>
        <location filename="../bitcoinstrings.cpp" line="45"/>
        <source>Get help for a command</source>
        <translation>获得某条命令的帮助
</translation>
    </message>
    <message>
        <location filename="../bitcoinstrings.cpp" line="20"/>
        <source>Warning: Disk space is low</source>
        <translation>警告：磁盘空间不足</translation>
    </message>
    <message>
        <location filename="../bitcoinstrings.cpp" line="32"/>
        <source>An error occurred while setting up the RPC port %i for listening: %s</source>
        <translation type="unfinished"></translation>
    </message>
    <message>
        <location filename="../bitcoinstrings.cpp" line="49"/>
        <source>Generate coins</source>
        <translation>生成货币
</translation>
    </message>
    <message>
        <location filename="../bitcoinstrings.cpp" line="54"/>
        <source>Set database cache size in megabytes (default: 25)</source>
        <translation>设置数据库缓冲区大小 (缺省: 25MB)</translation>
    </message>
    <message>
        <location filename="../bitcoinstrings.cpp" line="56"/>
        <source>Specify connection timeout (in milliseconds)</source>
        <translation>指定连接超时时间 (微秒)
</translation>
    </message>
    <message>
        <location filename="../bitcoinstrings.cpp" line="63"/>
        <source>Find peers using internet relay chat (default: 0)</source>
        <translation>通过IRC聊天室查找网络上的比特币节点 (缺省: 0)</translation>
    </message>
    <message>
        <location filename="../bitcoinstrings.cpp" line="66"/>
        <source>Find peers using DNS lookup (default: 1)</source>
        <translation type="unfinished"></translation>
    </message>
    <message>
        <location filename="../bitcoinstrings.cpp" line="85"/>
        <source>Username for JSON-RPC connections</source>
        <translation>JSON-RPC连接用户名
</translation>
    </message>
    <message>
        <location filename="../bitcoinstrings.cpp" line="84"/>
        <source>Send trace/debug info to debugger</source>
        <translation>跟踪/调试信息输出到 调试器debugger</translation>
    </message>
    <message>
        <location filename="../bitcoinstrings.cpp" line="121"/>
        <source>Error loading wallet.dat</source>
        <translation>wallet.dat钱包文件加载错误</translation>
    </message>
    <message>
        <location filename="../bitcoinstrings.cpp" line="118"/>
        <source>Error loading wallet.dat: Wallet corrupted</source>
        <translation>wallet.dat钱包文件加载错误：钱包损坏</translation>
    </message>
    <message>
        <location filename="../bitcoinstrings.cpp" line="94"/>
        <source>Set key pool size to &lt;n&gt; (default: 100)</source>
        <translation>设置密钥池大小为 &lt;n&gt; (缺省: 100)
</translation>
    </message>
    <message>
        <location filename="../bitcoinstrings.cpp" line="96"/>
        <source>How many blocks to check at startup (default: 2500, 0 = all)</source>
        <translation>启动时需检查的区块数量 (缺省: 2500, 设置0为检查所有区块)</translation>
    </message>
    <message>
        <location filename="../bitcoinstrings.cpp" line="102"/>
        <source>Server certificate file (default: server.cert)</source>
        <translation>服务器证书 (默认为 server.cert)
</translation>
    </message>
    <message>
        <location filename="../bitcoinstrings.cpp" line="93"/>
        <source>Upgrade wallet to latest format</source>
        <translation>将钱包升级到最新的格式</translation>
    </message>
    <message>
        <location filename="../bitcoinstrings.cpp" line="97"/>
        <source>How thorough the block verification is (0-6, default: 1)</source>
        <translation>需要几个确认 (0-6个, 缺省: 1个)</translation>
    </message>
    <message>
        <location filename="../bitcoinstrings.cpp" line="101"/>
        <source>Use OpenSSL (https) for JSON-RPC connections</source>
        <translation>为 JSON-RPC 连接使用 OpenSSL (https)连接</translation>
    </message>
    <message>
        <location filename="../bitcoinstrings.cpp" line="107"/>
        <source>This help message</source>
        <translation>该帮助信息
</translation>
    </message>
    <message>
        <location filename="../bitcoinstrings.cpp" line="52"/>
        <source>Show splash screen on startup (default: 1)</source>
        <translation>启动时显示版权页 (缺省: 1)</translation>
    </message>
    <message>
        <location filename="../bitcoinstrings.cpp" line="57"/>
        <source>Connect through socks4 proxy</source>
        <translation>通过 socks4 代理连接
</translation>
    </message>
    <message>
<<<<<<< HEAD
        <location filename="../bitcoinstrings.cpp" line="51"/>
        <source>Start minimized</source>
        <translation>启动时最小化
</translation>
=======
        <location filename="../bitcoinstrings.cpp" line="32"/>
        <source>Find peers using DNS lookup (default: 1)</source>
        <translation>通过DNS查找节点(缺省：1)</translation>
>>>>>>> be2e2845
    </message>
    <message>
        <location filename="../bitcoinstrings.cpp" line="58"/>
        <source>Allow DNS lookups for addnode and connect</source>
        <translation>连接节点时允许DNS查找
</translation>
    </message>
    <message>
        <location filename="../bitcoinstrings.cpp" line="65"/>
        <source>Set language, for example &quot;de_DE&quot; (default: system locale)</source>
        <translation>设置语言, 例如 &quot;de_DE&quot; (缺省: 系统语言)</translation>
    </message>
    <message>
        <location filename="../bitcoinstrings.cpp" line="98"/>
        <source>
SSL options: (see the Bitcoin Wiki for SSL setup instructions)</source>
        <translation>
SSL 选项: (SSL 安装教程具体见比特币维基百科)
</translation>
    </message>
    <message>
        <location filename="../bitcoinstrings.cpp" line="12"/>
        <source>Error: Transaction creation failed  </source>
        <translation>错误：交易创建失败。</translation>
    </message>
    <message>
        <location filename="../bitcoinstrings.cpp" line="9"/>
        <source>Error: This transaction requires a transaction fee of at least %s because of its amount, complexity, or use of recently received funds  </source>
        <translation>错误: 该交易需支付至少 %s 的交易费，原因可能是该交易数量太小、构成太复杂或者使用了新近接收到的比特币</translation>
    </message>
    <message>
        <location filename="../bitcoinstrings.cpp" line="13"/>
        <source>Sending...</source>
        <translation>发送中</translation>
    </message>
    <message>
        <location filename="../bitcoinstrings.cpp" line="125"/>
        <source>Rescanning...</source>
        <translation>正在重新扫描...</translation>
    </message>
    <message>
        <location filename="../bitcoinstrings.cpp" line="21"/>
        <source>To use the %s option</source>
        <translation>使用 %s 选项</translation>
    </message>
    <message>
        <location filename="../bitcoinstrings.cpp" line="18"/>
        <source>Invalid amount</source>
        <translation>金额不对</translation>
    </message>
    <message>
        <location filename="../bitcoinstrings.cpp" line="19"/>
        <source>Insufficient funds</source>
        <translation>金额不足</translation>
    </message>
    <message>
        <location filename="../bitcoinstrings.cpp" line="113"/>
        <source>Loading addresses...</source>
        <translation>正在加载地址...</translation>
    </message>
    <message>
        <location filename="../bitcoinstrings.cpp" line="126"/>
        <source>Done loading</source>
        <translation>加载完成</translation>
    </message>
    <message>
        <location filename="../bitcoinstrings.cpp" line="22"/>
        <source>%s, you must set a rpcpassword in the configuration file:
 %s
It is recommended you use the following random password:
rpcuser=bitcoinrpc
rpcpassword=%s
(you do not need to remember this password)
If the file does not exist, create it with owner-readable-only file permissions.
</source>
        <translation>%s, 您必须在配置文件中加入选项 rpcpassword :
 %s
建议您使用下面的随机密码:
rpcuser=bitcoinrpc
rpcpassword=%s
(您无需记忆该密码)
如果配置文件不存在，请新建，并将文件权限设置为仅允许文件所有者读取.</translation>
    </message>
    <message>
        <location filename="../bitcoinstrings.cpp" line="33"/>
        <source>You must set rpcpassword=&lt;password&gt; in the configuration file:
%s
If the file does not exist, create it with owner-readable-only file permissions.</source>
        <translation>您必须在配置文件中加入选项 rpcpassword :
 %s
如果配置文件不存在，请新建，并将文件权限设置为仅允许文件所有者读取.</translation>
    </message>
    <message>
        <location filename="../bitcoinstrings.cpp" line="41"/>
        <source>Bitcoin version</source>
        <translation>比特币版本</translation>
    </message>
    <message>
        <location filename="../bitcoinstrings.cpp" line="114"/>
        <source>Error loading addr.dat</source>
        <translation>addr.dat文件加载错误</translation>
    </message>
    <message>
        <location filename="../bitcoinstrings.cpp" line="127"/>
        <source>Invalid -proxy address</source>
        <translation>代理地址不合法</translation>
    </message>
    <message>
        <location filename="../bitcoinstrings.cpp" line="55"/>
        <source>Set database disk log size in megabytes (default: 100)</source>
        <translation>设置数据库磁盘日志大小 (缺省: 100MB)</translation>
    </message>
    <message>
        <location filename="../bitcoinstrings.cpp" line="124"/>
        <source>Cannot write default address</source>
        <translation>无法写入缺省地址</translation>
    </message>
    <message>
        <location filename="../bitcoinstrings.cpp" line="129"/>
        <source>Warning: -paytxfee is set very high.  This is the transaction fee you will pay if you send a transaction.</source>
        <translation>警告: -paytxfee 交易费设置过高.  每进行一笔交易您都将支付该数量的交易费.</translation>
    </message>
    <message>
        <location filename="../bitcoinstrings.cpp" line="75"/>
        <source>Detach block and address databases. Increases shutdown time (default: 0)</source>
        <translation>分离区块数据库和地址数据库. 会延升关闭时间 (缺省: 0)</translation>
    </message>
    <message>
        <location filename="../bitcoinstrings.cpp" line="8"/>
        <source>Error: Wallet locked, unable to create transaction  </source>
        <translation>错误: 钱包被锁，无法创建新的交易</translation>
    </message>
    <message>
        <location filename="../bitcoinstrings.cpp" line="61"/>
        <source>Add a node to connect to and attempt to keep the connection open</source>
        <translation>添加节点并与其保持连接</translation>
    </message>
    <message>
        <location filename="../bitcoinstrings.cpp" line="88"/>
        <source>Allow JSON-RPC connections from specified IP address</source>
        <translation>允许从指定IP接受到的JSON-RPC连接
</translation>
    </message>
    <message>
        <location filename="../bitcoinstrings.cpp" line="47"/>
        <source>Specify configuration file (default: bitcoin.conf)</source>
        <translation>指定配置文件 (默认为 bitcoin.conf)
</translation>
    </message>
    <message>
        <location filename="../bitcoinstrings.cpp" line="14"/>
        <source>Error: The transaction was rejected.  This might happen if some of the coins in your wallet were already spent, such as if you used a copy of wallet.dat and coins were spent in the copy but not marked as spent here.</source>
        <translation>错误：交易被拒绝。这种情况通常发生在您钱包中的一些货币已经被消费之后，比如您使用了一个wallet.dat的副本，而货币在那个副本中已经被消费，但在当前钱包中未被标记为已消费。</translation>
    </message>
    <message>
        <location filename="../bitcoinstrings.cpp" line="112"/>
        <source>Bitcoin</source>
        <translation>比特币</translation>
    </message>
    <message>
        <location filename="../bitcoinstrings.cpp" line="50"/>
        <source>Don&apos;t generate coins</source>
        <translation>不要生成货币
</translation>
    </message>
    <message>
        <location filename="../bitcoinstrings.cpp" line="53"/>
        <source>Specify data directory</source>
        <translation>指定数据目录
</translation>
    </message>
    <message>
        <location filename="../bitcoinstrings.cpp" line="59"/>
        <source>Listen for connections on &lt;port&gt; (default: 8333 or testnet: 18333)</source>
        <translation>监听端口连接 &lt;port&gt; (缺省: 8333 or testnet: 18333)</translation>
    </message>
    <message>
        <location filename="../bitcoinstrings.cpp" line="60"/>
        <source>Maintain at most &lt;n&gt; connections to peers (default: 125)</source>
        <translation>最大连接数 &lt;n&gt;  (缺省: 125)</translation>
    </message>
    <message>
        <location filename="../bitcoinstrings.cpp" line="62"/>
        <source>Connect only to the specified node</source>
        <translation>只连接到指定节点
</translation>
    </message>
    <message>
        <location filename="../bitcoinstrings.cpp" line="64"/>
        <source>Accept connections from outside (default: 1)</source>
        <translation type="unfinished">接受来自外部的连接 (缺省: 1)</translation>
    </message>
    <message>
        <location filename="../bitcoinstrings.cpp" line="31"/>
        <source>Error</source>
        <translation>错误</translation>
    </message>
    <message>
        <location filename="../bitcoinstrings.cpp" line="119"/>
        <source>Error loading wallet.dat: Wallet requires newer version of Bitcoin</source>
        <translation>wallet.dat钱包文件加载错误：请升级到最新Bitcoin客户端</translation>
    </message>
    <message>
        <location filename="../bitcoinstrings.cpp" line="67"/>
        <source>Threshold for disconnecting misbehaving peers (default: 100)</source>
        <translation>Threshold for disconnecting misbehaving peers (缺省: 100)</translation>
    </message>
    <message>
        <location filename="../bitcoinstrings.cpp" line="68"/>
        <source>Number of seconds to keep misbehaving peers from reconnecting (default: 86400)</source>
        <translation>Number of seconds to keep misbehaving peers from reconnecting (缺省: 86400)</translation>
    </message>
    <message>
        <location filename="../bitcoinstrings.cpp" line="71"/>
        <source>Maximum per-connection receive buffer, &lt;n&gt;*1000 bytes (default: 10000)</source>
        <translation>Maximum per-connection receive buffer, &lt;n&gt;*1000 bytes (缺省: 10000)</translation>
    </message>
    <message>
        <location filename="../bitcoinstrings.cpp" line="77"/>
        <source>Fee per KB to add to transactions you send</source>
        <translation>每发送1KB交易所需的费用</translation>
    </message>
    <message>
        <location filename="../bitcoinstrings.cpp" line="72"/>
        <source>Maximum per-connection send buffer, &lt;n&gt;*1000 bytes (default: 10000)</source>
        <translation>Maximum per-connection send buffer, &lt;n&gt;*1000 bytes (缺省: 10000)</translation>
    </message>
    <message>
        <location filename="../bitcoinstrings.cpp" line="73"/>
        <source>Use Universal Plug and Play to map the listening port (default: 1)</source>
        <translation type="unfinished">使用UPnp映射监听端口(缺省: 1)</translation>
    </message>
    <message>
        <location filename="../bitcoinstrings.cpp" line="74"/>
        <source>Use Universal Plug and Play to map the listening port (default: 0)</source>
        <translation type="unfinished">使用UPnp映射监听端口(缺省: 0)</translation>
    </message>
    <message>
        <location filename="../bitcoinstrings.cpp" line="78"/>
        <source>Accept command line and JSON-RPC commands</source>
        <translation>接受命令行和 JSON-RPC 命令
</translation>
    </message>
    <message>
        <location filename="../bitcoinstrings.cpp" line="79"/>
        <source>Run in the background as a daemon and accept commands</source>
        <translation>在后台运行并接受命令

</translation>
    </message>
    <message>
        <location filename="../bitcoinstrings.cpp" line="80"/>
        <source>Use the test network</source>
        <translation>使用测试网络
</translation>
    </message>
    <message>
        <location filename="../bitcoinstrings.cpp" line="81"/>
        <source>Output extra debugging information</source>
        <translation>输出调试信息</translation>
    </message>
    <message>
        <location filename="../bitcoinstrings.cpp" line="82"/>
        <source>Prepend debug output with timestamp</source>
        <translation>为调试输出信息添加时间戳</translation>
    </message>
    <message>
        <location filename="../bitcoinstrings.cpp" line="83"/>
        <source>Send trace/debug info to console instead of debug.log file</source>
        <translation>跟踪/调试信息输出到控制台，不输出到debug.log文件</translation>
    </message>
    <message>
        <location filename="../bitcoinstrings.cpp" line="86"/>
        <source>Password for JSON-RPC connections</source>
        <translation>JSON-RPC连接密码
</translation>
    </message>
    <message>
        <location filename="../bitcoinstrings.cpp" line="87"/>
        <source>Listen for JSON-RPC connections on &lt;port&gt; (default: 8332)</source>
        <translation>JSON-RPC连接监听&lt;端口&gt; (默认为 8332)
</translation>
    </message>
    <message>
        <location filename="../bitcoinstrings.cpp" line="89"/>
        <source>Send commands to node running on &lt;ip&gt; (default: 127.0.0.1)</source>
        <translation>向IP地址为 &lt;ip&gt; 的节点发送指令 (缺省: 127.0.0.1)
</translation>
    </message>
    <message>
        <location filename="../bitcoinstrings.cpp" line="90"/>
        <source>Execute command when the best block changes (%s in cmd is replaced by block hash)</source>
        <translation>当最佳区块变化时执行命令 (命令行中的 %s 会被替换成区块哈希值)</translation>
    </message>
    <message>
        <location filename="../bitcoinstrings.cpp" line="95"/>
        <source>Rescan the block chain for missing wallet transactions</source>
        <translation>重新扫描数据链以查找遗漏的交易
</translation>
    </message>
    <message>
        <location filename="../bitcoinstrings.cpp" line="103"/>
        <source>Server private key (default: server.pem)</source>
        <translation>服务器私钥 (默认为 server.pem)
</translation>
    </message>
    <message>
        <location filename="../bitcoinstrings.cpp" line="104"/>
        <source>Acceptable ciphers (default: TLSv1+HIGH:!SSLv2:!aNULL:!eNULL:!AH:!3DES:@STRENGTH)</source>
        <translation>可接受的加密器 (默认为 TLSv1+HIGH:!SSLv2:!aNULL:!eNULL:!AH:!3DES:@STRENGTH)
</translation>
    </message>
    <message>
        <location filename="../bitcoinstrings.cpp" line="48"/>
        <source>Specify pid file (default: bitcoind.pid)</source>
        <translation>指定 pid 文件 (默认为 bitcoind.pid)
</translation>
    </message>
</context>
</TS><|MERGE_RESOLUTION|>--- conflicted
+++ resolved
@@ -1758,7 +1758,7 @@
     <message>
         <location filename="../bitcoinstrings.cpp" line="32"/>
         <source>An error occurred while setting up the RPC port %i for listening: %s</source>
-        <translation type="unfinished"></translation>
+        <translation>设置RPC监听端口%i时发生错误: %s</translation>
     </message>
     <message>
         <location filename="../bitcoinstrings.cpp" line="49"/>
@@ -1785,7 +1785,7 @@
     <message>
         <location filename="../bitcoinstrings.cpp" line="66"/>
         <source>Find peers using DNS lookup (default: 1)</source>
-        <translation type="unfinished"></translation>
+        <translation>通过DNS查找节点(缺省：1)</translation>
     </message>
     <message>
         <location filename="../bitcoinstrings.cpp" line="85"/>
@@ -1858,16 +1858,10 @@
 </translation>
     </message>
     <message>
-<<<<<<< HEAD
         <location filename="../bitcoinstrings.cpp" line="51"/>
         <source>Start minimized</source>
         <translation>启动时最小化
 </translation>
-=======
-        <location filename="../bitcoinstrings.cpp" line="32"/>
-        <source>Find peers using DNS lookup (default: 1)</source>
-        <translation>通过DNS查找节点(缺省：1)</translation>
->>>>>>> be2e2845
     </message>
     <message>
         <location filename="../bitcoinstrings.cpp" line="58"/>
